--- conflicted
+++ resolved
@@ -6,7 +6,7 @@
 
 Name:          daos
 Version:       1.1.0
-Release:       20%{?relval}%{?dist}
+Release:       21%{?relval}%{?dist}
 Summary:       DAOS Storage Engine
 
 License:       Apache
@@ -365,13 +365,11 @@
 %{_libdir}/*.a
 
 %changelog
-<<<<<<< HEAD
-* Fri June 05 2020 Ryon Jensen <ryon.jensen@intel.com> - 1.1.0-20
-- Enable parallel building with _smp_mflags
-=======
+* Fri June 05 2020 Ryon Jensen <ryon.jensen@intel.com> - 1.1.0-21
+- Add libisa-l_crypto dependency
+
 * Thu May 28 2020 Tom Nabarro <tom.nabarro@intel.com> - 1.1.0-20
 - Create daos_server group to run as in systemd unit file
->>>>>>> 52cb388a
 
 * Tue May 26 2020 Brian J. Murrell <brian.murrell@intel.com> - 1.1.0-19
 - Enable parallel building with _smp_mflags
