--- conflicted
+++ resolved
@@ -1073,48 +1073,8 @@
                                                   'libisa-l-devel libpmem libpmemobj protobuf-c ' +
                                                   'spdk-devel libfabric-devel pmix numactl-devel ' +
                                                   'libipmctl-devel' + qb_inst_rpms
-<<<<<<< HEAD
                         timeout(time:60, unit:'MINUTES') {
                             runTest stashes: [ 'CentOS-tests', 'CentOS-install', 'CentOS-build-vars' ],
-                                    script: '''# JENKINS-52781 tar function is breaking symlinks
-                                               rm -rf test_results
-                                               mkdir test_results
-                                               . ./.build_vars.sh
-                                               rm -f ${SL_BUILD_DIR}/src/control/src/github.com/daos-stack/daos/src/control
-                                               mkdir -p ${SL_BUILD_DIR}/src/control/src/github.com/daos-stack/daos/src/
-                                               ln -s ../../../../../../../../src/control ${SL_BUILD_DIR}/src/control/src/github.com/daos-stack/daos/src/control
-                                               DAOS_BASE=${SL_PREFIX%/install*}
-                                               rm -f dnt.*.memcheck.xml vm_test.out nlt-errors.out
-                                               NODE=${NODELIST%%,*}
-                                               ssh $SSH_KEY_ARGS jenkins@$NODE "set -x
-                                                   set -e
-                                                   sudo bash -c 'echo \"1\" > /proc/sys/kernel/sysrq'
-                                                   if grep /mnt/daos\\  /proc/mounts; then
-                                                       sudo umount /mnt/daos
-                                                   else
-                                                       sudo mkdir -p /mnt/daos
-                                                   fi
-                                                   sudo mkdir -p /mnt/daos
-                                                   sudo mount -t tmpfs -o size=16G tmpfs /mnt/daos
-                                                   sudo mkdir -p $DAOS_BASE
-                                                   sudo mount -t nfs $HOSTNAME:$PWD $DAOS_BASE
-                                                   sudo cp $DAOS_BASE/install/bin/daos_admin /usr/bin/daos_admin
-                                                   sudo chown root /usr/bin/daos_admin
-                                                   sudo chmod 4755 /usr/bin/daos_admin
-                                                   /bin/rm $DAOS_BASE/install/bin/daos_admin
-                                                   sudo ln -sf $SL_PREFIX/share/spdk/scripts/setup.sh /usr/share/spdk/scripts
-                                                   sudo ln -sf $SL_PREFIX/share/spdk/scripts/common.sh /usr/share/spdk/scripts
-                                                   sudo ln -s $SL_PREFIX/include  /usr/share/spdk/include
-                                                   # set CMOCKA envs here
-                                                   export CMOCKA_MESSAGE_OUTPUT="xml"
-                                                   export CMOCKA_XML_FILE="$DAOS_BASE/test_results/%g.xml"
-                                                   cd $DAOS_BASE
-                                                   IS_CI=true OLD_CI=false utils/run_test.sh
-                                                   ./utils/node_local_test.py all | tee vm_test.out"''',
-                                  junit_files: 'test_results/*.xml'
-                        }
-=======
-                        runTest stashes: [ 'CentOS-tests', 'CentOS-install', 'CentOS-build-vars' ],
                                 script: '''# JENKINS-52781 tar function is breaking symlinks
                                            rm -rf test_results
                                            mkdir test_results
@@ -1151,7 +1111,7 @@
                                                IS_CI=true OLD_CI=false utils/run_test.sh
                                                ./utils/node_local_test.py all"''',
                               junit_files: 'test_results/*.xml'
->>>>>>> 120dae62
+                        }
                     }
                     post {
                         /* temporarily moved into runTest->stepResult due to JENKINS-39203
