--- conflicted
+++ resolved
@@ -1068,7 +1068,6 @@
                                                   'libisa-l-devel libpmem libpmemobj protobuf-c ' +
                                                   'spdk-devel libfabric-devel pmix numactl-devel ' +
                                                   'libipmctl-devel' + qb_inst_rpms
-<<<<<<< HEAD
                         timeout(time:60, unit:'MINUTES') {
                             runTest stashes: [ 'CentOS-tests', 'CentOS-install', 'CentOS-build-vars' ],
                                     script: '''# JENKINS-52781 tar function is breaking symlinks
@@ -1079,7 +1078,7 @@
                                                mkdir -p ${SL_BUILD_DIR}/src/control/src/github.com/daos-stack/daos/src/
                                                ln -s ../../../../../../../../src/control ${SL_BUILD_DIR}/src/control/src/github.com/daos-stack/daos/src/control
                                                DAOS_BASE=${SL_PREFIX%/install*}
-                                               rm -f dnt.*.memcheck.xml vm_test.out
+                                               rm -f dnt.*.memcheck.xml vm_test.out nlt-errors.out
                                                NODE=${NODELIST%%,*}
                                                ssh $SSH_KEY_ARGS jenkins@$NODE "set -x
                                                    set -e
@@ -1089,25 +1088,6 @@
                                                    else
                                                        sudo mkdir -p /mnt/daos
                                                    fi
-=======
-                        runTest stashes: [ 'CentOS-tests', 'CentOS-install', 'CentOS-build-vars' ],
-                                script: '''# JENKINS-52781 tar function is breaking symlinks
-                                           rm -rf test_results
-                                           mkdir test_results
-                                           . ./.build_vars.sh
-                                           rm -f ${SL_BUILD_DIR}/src/control/src/github.com/daos-stack/daos/src/control
-                                           mkdir -p ${SL_BUILD_DIR}/src/control/src/github.com/daos-stack/daos/src/
-                                           ln -s ../../../../../../../../src/control ${SL_BUILD_DIR}/src/control/src/github.com/daos-stack/daos/src/control
-                                           DAOS_BASE=${SL_PREFIX%/install*}
-                                           rm -f dnt.*.memcheck.xml vm_test.out nlt-errors.out
-                                           NODE=${NODELIST%%,*}
-                                           ssh $SSH_KEY_ARGS jenkins@$NODE "set -x
-                                               set -e
-                                               sudo bash -c 'echo \"1\" > /proc/sys/kernel/sysrq'
-                                               if grep /mnt/daos\\  /proc/mounts; then
-                                                   sudo umount /mnt/daos
-                                               else
->>>>>>> ed34d4ad
                                                    sudo mkdir -p /mnt/daos
                                                    sudo mount -t tmpfs -o size=16G tmpfs /mnt/daos
                                                    sudo mkdir -p $DAOS_BASE
