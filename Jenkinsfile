--- conflicted
+++ resolved
@@ -677,12 +677,8 @@
                             filename 'Dockerfile.ubuntu.20.04'
                             dir 'utils/docker'
                             label 'docker_runner'
-<<<<<<< HEAD
-                            additionalBuildArgs "-t ${sanitized_JOB_NAME}-ubuntu18.04 " +
+                            additionalBuildArgs "-t ${sanitized_JOB_NAME}-ubuntu20.04 " +
                                                 '$BUILDARGS'
-=======
-                            additionalBuildArgs "-t ${sanitized_JOB_NAME}-ubuntu20.04 " + '$BUILDARGS'
->>>>>>> 0792ef99
                         }
                     }
                     steps {
@@ -726,12 +722,8 @@
                             filename 'Dockerfile.ubuntu.20.04'
                             dir 'utils/docker'
                             label 'docker_runner'
-<<<<<<< HEAD
-                            additionalBuildArgs "-t ${sanitized_JOB_NAME}-ubuntu18.04 " +
+                            additionalBuildArgs "-t ${sanitized_JOB_NAME}-ubuntu20.04 " +
                                                 '$BUILDARGS'
-=======
-                            additionalBuildArgs "-t ${sanitized_JOB_NAME}-ubuntu20.04 " + '$BUILDARGS'
->>>>>>> 0792ef99
                         }
                     }
                     steps {
