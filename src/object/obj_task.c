/**
 * (C) Copyright 2018 Intel Corporation.
 *
 * Licensed under the Apache License, Version 2.0 (the "License");
 * you may not use this file except in compliance with the License.
 * You may obtain a copy of the License at
 *
 *    http://www.apache.org/licenses/LICENSE-2.0
 *
 * Unless required by applicable law or agreed to in writing, software
 * distributed under the License is distributed on an "AS IS" BASIS,
 * WITHOUT WARRANTIES OR CONDITIONS OF ANY KIND, either express or implied.
 * See the License for the specific language governing permissions and
 * limitations under the License.
 *
 * GOVERNMENT LICENSE RIGHTS-OPEN SOURCE SOFTWARE
 * The Government's rights to use, modify, reproduce, release, perform, display,
 * or disclose this software are subject to the terms of the Apache License as
 * provided in Contract No. B609815.
 * Any reproduction of computer software, computer software documentation, or
 * portions thereof marked with this legend must also reproduce the markings.
 */

/**
 * create object task.
 */
#define DDSUBSYS	DDFAC(object)

#include <daos_task.h>
#include <daos_types.h>
#include <daos/container.h>
#include <daos/pool.h>
#include <daos/task.h>
#include "obj_internal.h"

int
dc_obj_open_task_create(daos_handle_t coh, daos_obj_id_t oid, unsigned int mode,
			daos_handle_t *oh, daos_event_t *ev, tse_sched_t *tse,
			tse_task_t **task)
{
	daos_obj_open_t	*args;
	int		rc;

	DAOS_API_ARG_ASSERT(*args, OBJ_OPEN);
	rc = dc_task_create(dc_obj_open, tse, ev, task);
	if (rc)
		return rc;

	args = dc_task_get_args(*task);
	args->coh	= coh;
	args->oid	= oid;
	args->mode	= mode;
	args->oh	= oh;

	return 0;
}

int
dc_obj_close_task_create(daos_handle_t oh, daos_event_t *ev,
			 tse_sched_t *tse, tse_task_t **task)
{
	daos_obj_close_t *args;
	int		 rc;

	DAOS_API_ARG_ASSERT(*args, OBJ_CLOSE);
	rc = dc_task_create(dc_obj_close, tse, ev, task);
	if (rc)
		return rc;

	args = dc_task_get_args(*task);
	args->oh = oh;

	return 0;
}

int
dc_obj_punch_task_create(daos_handle_t oh, daos_handle_t th, uint64_t flags,
			 daos_event_t *ev, tse_sched_t *tse, tse_task_t **task)
{
	daos_obj_punch_t *args;
	int		 rc;

	DAOS_API_ARG_ASSERT(*args, OBJ_PUNCH);
	rc = dc_task_create(dc_obj_punch_task, tse, ev, task);
	if (rc)
		return rc;

	args = dc_task_get_args(*task);
	args->th	= th;
	args->flags	= flags;
	args->oh	= oh;

	return 0;
}

int
dc_obj_punch_dkeys_task_create(daos_handle_t oh, daos_handle_t th,
			       uint64_t flags, unsigned int nr,
			       daos_key_t *dkeys, daos_event_t *ev,
			       tse_sched_t *tse, tse_task_t **task)
{
	daos_obj_punch_t	*args;
	int			 rc;

	DAOS_API_ARG_ASSERT(*args, OBJ_PUNCH_DKEYS);
	rc = dc_task_create(dc_obj_punch_dkeys_task, tse, ev, task);
	if (rc)
		return rc;

	args = dc_task_get_args(*task);
	args->oh	= oh;
	args->th	= th;
	args->flags	= flags;
	args->dkey	= &dkeys[0];
	args->akeys	= NULL;
	args->akey_nr	= 0;

	return 0;
}

int
dc_obj_punch_akeys_task_create(daos_handle_t oh, daos_handle_t th,
			       uint64_t flags, daos_key_t *dkey,
			       unsigned int nr, daos_key_t *akeys,
			       daos_event_t *ev, tse_sched_t *tse,
			       tse_task_t **task)
{
	daos_obj_punch_t	*args;
	int			 rc;

	DAOS_API_ARG_ASSERT(*args, OBJ_PUNCH_AKEYS);
	rc = dc_task_create(dc_obj_punch_akeys_task, tse, ev, task);
	if (rc)
		return rc;

	args = dc_task_get_args(*task);
	args->oh	= oh;
	args->th	= th;
	args->flags	= flags;
	args->dkey	= dkey;
	args->akeys	= akeys;
	args->akey_nr	= nr;

	return 0;
}

int
dc_obj_query_key_task_create(daos_handle_t oh, daos_handle_t th,
			     uint64_t flags, daos_key_t *dkey, daos_key_t *akey,
			     daos_recx_t *recx, daos_event_t *ev,
			     tse_sched_t *tse, tse_task_t **task)
{
	daos_obj_query_key_t	*args;
	int			 rc;

	DAOS_API_ARG_ASSERT(*args, OBJ_QUERY_KEY);
	rc = dc_task_create(dc_obj_query_key, tse, ev, task);
	if (rc)
		return rc;

	args = dc_task_get_args(*task);
	args->oh	= oh;
	args->th	= th;
	args->flags	= flags;
	args->dkey	= dkey;
	args->akey	= akey;
	args->recx	= recx;

	return 0;
}

int
dc_obj_sync_task_create(daos_handle_t oh, daos_epoch_t epoch,
			daos_epoch_t **epochs_p, int *nr, daos_event_t *ev,
			tse_sched_t *tse, tse_task_t **task)
{
	struct daos_obj_sync_args	*args;
	int				 rc;

	DAOS_API_ARG_ASSERT(*args, OBJ_SYNC);
	rc = dc_task_create(dc_obj_sync, tse, ev, task);
	if (rc)
		return rc;

	args = dc_task_get_args(*task);
	args->oh	= oh;
	args->epoch	= epoch;
	args->epochs_p	= epochs_p;
	args->nr	= nr;

	return 0;
}

static void
<<<<<<< HEAD
dc_obj_fetch_task_fill_args(daos_obj_fetch_t *args, daos_handle_t oh,
			    daos_handle_t th, uint64_t flags, daos_key_t *dkey,
			    unsigned int nr, daos_iod_t *iods,
			    d_sg_list_t *sgls, daos_iom_t *ioms)
=======
obj_fetch_init_args(daos_obj_fetch_t *args, daos_handle_t oh, daos_handle_t th,
		    uint64_t flags, daos_key_t *dkey, unsigned int nr,
		    daos_iod_t *iods, d_sg_list_t *sgls, daos_iom_t *maps)
>>>>>>> f2933ff9
{
	args->oh	= oh;
	args->th	= th;
	args->flags	= flags;
	args->dkey	= dkey;
	args->nr	= nr;
	args->iods	= iods;
	args->sgls	= sgls;
	args->ioms	= ioms;
}

int
dc_obj_fetch_shard_task_create(daos_handle_t oh, daos_handle_t th,
			       unsigned int flags, unsigned int shard,
			       daos_key_t *dkey, unsigned int nr,
			       daos_iod_t *iods, d_sg_list_t *sgls,
			       daos_iom_t *ioms, daos_event_t *ev,
			       tse_sched_t *tse, tse_task_t **task)
{
	struct daos_obj_fetch_shard	*args;
	int				 rc;

	DAOS_API_ARG_ASSERT(*args, OBJ_FETCH_SHARD);
	rc = dc_task_create(dc_obj_fetch_shard_task, tse, ev, task);
	if (rc)
		return rc;

	args = dc_task_get_args(*task);
<<<<<<< HEAD
	dc_obj_fetch_task_fill_args(&args->base, oh, th, 0, dkey, nr, iods,
				    sgls, ioms);
=======
	obj_fetch_init_args(&args->base, oh, th, 0, dkey, nr, iods, sgls, maps);
>>>>>>> f2933ff9
	args->flags	= flags;
	args->shard	= shard;

	return 0;
}

int
dc_obj_fetch_task_create(daos_handle_t oh, daos_handle_t th, uint64_t flags,
			 daos_key_t *dkey, unsigned int nr,
			 daos_iod_t *iods, d_sg_list_t *sgls,
			 daos_iom_t *ioms, daos_event_t *ev,
			 tse_sched_t *tse, tse_task_t **task)
{
	daos_obj_fetch_t	*args;
	int			 rc;

	if (DAOS_FAIL_CHECK(DAOS_OBJ_SPECIAL_SHARD))
		return dc_obj_fetch_shard_task_create(oh, th,
				DIOF_TO_SPEC_SHARD, daos_fail_value_get(),
				dkey, nr, iods, sgls, ioms, ev, tse, task);

	DAOS_API_ARG_ASSERT(*args, OBJ_FETCH);
	rc = dc_task_create(dc_obj_fetch_task, tse, ev, task);
	if (rc)
		return rc;

	args = dc_task_get_args(*task);
<<<<<<< HEAD
	dc_obj_fetch_task_fill_args(args, oh, th, flags, dkey, nr, iods, sgls,
				    ioms);
=======
	obj_fetch_init_args(args, oh, th, flags, dkey, nr, iods, sgls, maps);
>>>>>>> f2933ff9

	return 0;
}

int
dc_obj_update_task_create(daos_handle_t oh, daos_handle_t th, uint64_t flags,
			  daos_key_t *dkey, unsigned int nr,
			  daos_iod_t *iods, d_sg_list_t *sgls,
			  daos_event_t *ev, tse_sched_t *tse,
			  tse_task_t **task)
{
	daos_obj_update_t	*args;
	int			 rc;

	DAOS_API_ARG_ASSERT(*args, OBJ_UPDATE);
	rc = dc_task_create(dc_obj_update_task, tse, ev, task);
	if (rc)
		return rc;

	args = dc_task_get_args(*task);
	args->oh	= oh;
	args->th	= th;
	args->flags	= flags;
	args->dkey	= dkey;
	args->nr	= nr;
	args->iods	= iods;
	args->sgls	= sgls;

	return 0;
}

int
dc_obj_list_dkey_task_create(daos_handle_t oh, daos_handle_t th, uint32_t *nr,
			     daos_key_desc_t *kds, d_sg_list_t *sgl,
			     daos_anchor_t *anchor, daos_event_t *ev,
			     tse_sched_t *tse, tse_task_t **task)
{
	daos_obj_list_dkey_t	*args;
	int			 rc;

	DAOS_API_ARG_ASSERT(*args, OBJ_LIST_DKEY);
	rc = dc_task_create(dc_obj_list_dkey, tse, ev, task);
	if (rc)
		return rc;

	args = dc_task_get_args(*task);
	args->oh		= oh;
	args->th		= th;
	args->nr		= nr;
	args->kds		= kds;
	args->sgl		= sgl;
	args->dkey_anchor	= anchor;

	return 0;
}

int
dc_obj_list_akey_task_create(daos_handle_t oh, daos_handle_t th,
			     daos_key_t *dkey, uint32_t *nr,
			     daos_key_desc_t *kds, d_sg_list_t *sgl,
			     daos_anchor_t *anchor, daos_event_t *ev,
			     tse_sched_t *tse, tse_task_t **task)
{
	daos_obj_list_akey_t	*args;
	int			 rc;

	DAOS_API_ARG_ASSERT(*args, OBJ_LIST_AKEY);
	rc = dc_task_create(dc_obj_list_akey, tse, ev, task);
	if (rc)
		return rc;

	args = dc_task_get_args(*task);
	args->oh		= oh;
	args->th		= th;
	args->dkey		= dkey;
	args->nr		= nr;
	args->kds		= kds;
	args->sgl		= sgl;
	args->akey_anchor	= anchor;

	return 0;
}

int
dc_obj_list_recx_task_create(daos_handle_t oh, daos_handle_t th,
			     daos_key_t *dkey, daos_key_t *akey,
			     daos_iod_type_t type,
			     daos_size_t *size, uint32_t *nr,
			     daos_recx_t *recxs, daos_epoch_range_t *eprs,
			     daos_anchor_t *anchor, bool incr_order,
			     daos_event_t *ev, tse_sched_t *tse,
			     tse_task_t **task)
{
	daos_obj_list_recx_t	*args;
	int			rc;

	DAOS_API_ARG_ASSERT(*args, OBJ_LIST_RECX);
	rc = dc_task_create(dc_obj_list_rec, tse, ev, task);
	if (rc)
		return rc;

	args = dc_task_get_args(*task);
	args->oh	= oh;
	args->th	= th;
	args->dkey	= dkey;
	args->akey	= akey;
	args->type	= type;
	args->size	= size;
	args->nr	= nr;
	args->recxs	= recxs;
	args->eprs	= eprs;
	args->anchor	= anchor;
	args->incr_order = incr_order;

	return 0;
}

int
dc_obj_list_obj_task_create(daos_handle_t oh, daos_handle_t th,
			    daos_epoch_range_t *epr,
			    daos_key_t *dkey, daos_key_t *akey,
			    daos_size_t *size, uint32_t *nr,
			    daos_key_desc_t *kds,
			    d_sg_list_t *sgl, daos_anchor_t *anchor,
			    daos_anchor_t *dkey_anchor,
			    daos_anchor_t *akey_anchor,
			    bool incr_order, daos_event_t *ev, tse_sched_t *tse,
			    tse_task_t **task)
{
	daos_obj_list_obj_t	*args;
	int			rc;

	rc = dc_task_create(dc_obj_list_obj, tse, ev, task);
	if (rc)
		return rc;

	args = dc_task_get_args(*task);
	args->oh	= oh;
	args->th	= th;
	args->dkey	= dkey;
	args->akey	= akey;
	args->size	= size;
	args->nr	= nr;
	args->kds	= kds;
	args->sgl	= sgl;
	args->eprs	= epr;
	args->anchor	= anchor;
	args->dkey_anchor = dkey_anchor;
	args->akey_anchor = akey_anchor;
	args->incr_order = incr_order;

	return 0;
}<|MERGE_RESOLUTION|>--- conflicted
+++ resolved
@@ -192,16 +192,9 @@
 }
 
 static void
-<<<<<<< HEAD
-dc_obj_fetch_task_fill_args(daos_obj_fetch_t *args, daos_handle_t oh,
-			    daos_handle_t th, uint64_t flags, daos_key_t *dkey,
-			    unsigned int nr, daos_iod_t *iods,
-			    d_sg_list_t *sgls, daos_iom_t *ioms)
-=======
 obj_fetch_init_args(daos_obj_fetch_t *args, daos_handle_t oh, daos_handle_t th,
 		    uint64_t flags, daos_key_t *dkey, unsigned int nr,
-		    daos_iod_t *iods, d_sg_list_t *sgls, daos_iom_t *maps)
->>>>>>> f2933ff9
+		    daos_iod_t *iods, d_sg_list_t *sgls, daos_iom_t *ioms)
 {
 	args->oh	= oh;
 	args->th	= th;
@@ -230,12 +223,7 @@
 		return rc;
 
 	args = dc_task_get_args(*task);
-<<<<<<< HEAD
-	dc_obj_fetch_task_fill_args(&args->base, oh, th, 0, dkey, nr, iods,
-				    sgls, ioms);
-=======
-	obj_fetch_init_args(&args->base, oh, th, 0, dkey, nr, iods, sgls, maps);
->>>>>>> f2933ff9
+	obj_fetch_init_args(&args->base, oh, th, 0, dkey, nr, iods, sgls, ioms);
 	args->flags	= flags;
 	args->shard	= shard;
 
@@ -263,12 +251,7 @@
 		return rc;
 
 	args = dc_task_get_args(*task);
-<<<<<<< HEAD
-	dc_obj_fetch_task_fill_args(args, oh, th, flags, dkey, nr, iods, sgls,
-				    ioms);
-=======
-	obj_fetch_init_args(args, oh, th, flags, dkey, nr, iods, sgls, maps);
->>>>>>> f2933ff9
+	obj_fetch_init_args(args, oh, th, flags, dkey, nr, iods, sgls, ioms);
 
 	return 0;
 }
