--- conflicted
+++ resolved
@@ -37,56 +37,33 @@
     """Defines a object representing a dmg command."""
 
     METHOD_REGEX = {
-        "run": r"(.*)",
-        "network_scan": r"(?:|[-]+\s+(.*)\s+[-]+(?:\n|\n\r))"
-                        r"(?:.*\s+(fabric_iface|provider|pinned_numa_node):\s+"
-                        r"([a-z0-9+;_]+))",
-        # Sample output of dmg pool list.
-        # wolf-3:10001: connected
-        # Pool UUID                            Svc Replicas
-        # ---------                            ------------
-        # b4a27b5b-688a-4d1e-8c38-363e32eb4f29 1,2,3
-        # Between the first and the second group, use " +"; i.e., one or more
-        # whitespaces. If we use "\s+", it'll pick up the second divider as
-        # UUID since it's made up of hyphens and \s includes new line.
-        "pool_list": r"(?:([0-9a-fA-F-]+) +([0-9,]+))",
-        "pool_create": r"(?:UUID:|Service replicas:)\s+([A-Za-z0-9-]+)",
-<<<<<<< HEAD
-        "storage_query_smd": r"""([0-9a-zA-Z-_]+):(?:\d+):
-            (?:\n|\r\n)\s+(Pool|Device):
-            (?:\n|\r\n)\s+UUID:\s+([0-9a-f-]+)
-            (?:\n|\r\n)\s+VOS Target IDs:\s+([\d ]+)
-            (?:\n|\r\n)(?:\s+SPDK Blobs:\s+)?([\d ]+)?""",
-        "storage_query_blobstore": r"""^([0-9a-zA-Z_-]+):\d+:
-            (?:\n|\r\n)\s+Device\s+UUID:\s+([a-f0-9-]+)
-            (?:\n|\r\n)\s+Read\s+errors:\s+([0-9]+)
-            (?:\n|\r\n)\s+Write\s+errors:\s+([0-9]+)
-            (?:\n|\r\n)\s+Unmap\s+errors:\s+([0-9]+)
-            (?:\n|\r\n)\s+Checksum\s+errors:\s+([0-9]+)
-            (?:\n|\r\n)\s+[0-9a-zA-Z_-]+\s+[0-9a-zA-Z_-]+:
-            (?:\n|\r\n)\s+Error\s+log\s+entries:\s+([0-9]+)
-            (?:\n|\r\n)\s+Media\s+errors:\s+([0-9]+)
-            (?:\n|\r\n)\s+Temperature:\s+([0-9]+)
-            (?:\n|\r\n)\s+Temperature:\s+([A-Z]+)
-            (?:\n|\r\n)\s+Available\s+Spare:\s+([A-Z]+)
-            (?:\n|\r\n)\s+Device\s+Reliability:\s+([A-Z]+)
-            (?:\n|\r\n)\s+Read\s+Only:\s+([A-Z]+)
-            (?:\n|\r\n)\s+Volatile\s+Memory\s+Backup:\s+([A-Z]+)""",
-        "storage_query_device_state": r"""^([0-9a-zA-Z_-]+):\d+:
-            (?:\n|\r\n)\s+Device\s+UUID:\s+([a-f0-9-]+)
-            (?:\n|\r\n)\s+State:\s+([a-zA-Z]+)""",
-        "storage_set_faulty": r"""^([0-9a-zA-Z_-]+):\d+:
-            (?:\n|\r\n)\s+Device\s+UUID:\s+([a-f0-9-]+)
-            (?:\n|\r\n)\s+State:\s+([a-zA-Z]+)"""
-=======
-        "pool_query": r"(?:Pool\s*([A-Za-z0-9-]+),\s*ntarget=([0-9]),"
-                      r"\s*disabled=([0-9]),\s+leader=([0-9]),"
-                      r"\s+version=([0-9])|Target\(VOS\) count:\s*([0-9])|"
-                      r"(?:(?:SCM:|NVMe:)\s+Total\s+size:\s+([0-9.]+\s+[A-Z]+)"
-                      r"\s+Free:\s+([0-9.]+\s+[A-Z]+),\smin:([0-9.]+\s+[A-Z]+)"
-                      r",\s+max:([0-9.]+\s+[A-Z]+),\s+mean:([0-9.]+\s+[A-Z]+))"
-                      r"|Rebuild\s+idle,\s+([0-9]+)\s+objs,\s+([0-9]+)\s+recs)"
->>>>>>> 6b1a275c
+        "run":
+            r"(.*)",
+        "network_scan":
+            r"(?:|[-]+\s+(.*)\s+[-]+(?:\n|\n\r))(?:.*\s+(fabric_iface|"
+            r"provider|pinned_numa_node):\s+([a-z0-9+;_]+))",
+        "pool_list":
+            r"(?:([0-9a-fA-F-]+) +([0-9,]+))",
+        "pool_create":
+            r"(?:UUID:|Service replicas:)\s+([A-Za-z0-9-]+)",
+        "pool_query":
+            r"(?:Pool\s*([A-Za-z0-9-]+),\s*ntarget=([0-9]),\s*disabled=([0-9]),"
+            r"\s+leader=([0-9]),\s+version=([0-9])|Target\(VOS\)\s+count:"
+            r"\s*([0-9])|(?:(?:SCM:|NVMe:)\s+Total\s+size:\s+([0-9.]+\s+[A-Z]+)"
+            r"\s+Free:\s+([0-9.]+\s+[A-Z]+),\smin:([0-9.]+\s+[A-Z]+),"
+            r"\s+max:([0-9.]+\s+[A-Z]+),\s+mean:([0-9.]+\s+[A-Z]+))"
+            r"|Rebuild\s+idle,\s+([0-9]+)\s+objs,\s+([0-9]+)\s+recs)",
+        "storage_query_smd":
+            r"(?:UUID|VOS\s+Target\s+IDs|SPDK Blobs):\s+([a-z0-9- ]+)",
+        "storage_query_blobstore":
+            r"(?:Device\s+UUID|Read\s+errors|Write\s+errors|Unmap\s+errors|"
+            r"Checksum\s+errors|Error\s+log\s+entries|Media\s+errors|"
+            r"Temperature|Available\s+Spare|Device\s+Reliability|"
+            r"Read\s+Only|Volatile\s+Memory\s+Backup):\s+([A-Za-z0-9- ]+)",
+        "storage_query_device_state":
+            r"(?:Device\s+UUID|State):\s+([A-Za-z0-9- ]+)",
+        "storage_set_faulty":
+            r"(?:Device\s+UUID|State):\s+([A-Za-z0-9- ]+)",
     }
 
     def __init__(self, path):
