#!/usr/bin/python
"""
  (C) Copyright 2018-2020 Intel Corporation.

  Licensed under the Apache License, Version 2.0 (the "License");
  you may not use this file except in compliance with the License.
  You may obtain a copy of the License at

      http://www.apache.org/licenses/LICENSE-2.0

  Unless required by applicable law or agreed to in writing, software
  distributed under the License is distributed on an "AS IS" BASIS,
  WITHOUT WARRANTIES OR CONDITIONS OF ANY KIND, either express or implied.
  See the License for the specific language governing permissions and
  limitations under the License.

  GOVERNMENT LICENSE RIGHTS-OPEN SOURCE SOFTWARE
  The Government's rights to use, modify, reproduce, release, perform, display,
  or disclose this software are subject to the terms of the Apache License as
  provided in Contract No. B609815.
  Any reproduction of computer software, computer software documentation, or
  portions thereof marked with this legend must also reproduce the markings.
"""
from __future__ import print_function

from getpass import getuser
from grp import getgrgid
from pwd import getpwuid
import re

from command_utils_base import \
    CommandFailure, FormattedParameter, CommandWithParameters, YamlParameters
from command_utils import CommandWithSubCommand, YamlCommand


class DmgCommand(YamlCommand):
    """Defines a object representing a dmg command."""

    METHOD_REGEX = {
        "run": r"(.*)",
        "network_scan": r"(?:|[-]+\s+(.*)\s+[-]+(?:\n|\n\r))"
                        r"(?:.*\s+(fabric_iface|provider|pinned_numa_node):\s+"
                        r"([a-z0-9+;_]+))",
        # Sample output of dmg pool list.
        # wolf-3:10001: connected
        # Pool UUID                            Svc Replicas
        # ---------                            ------------
        # b4a27b5b-688a-4d1e-8c38-363e32eb4f29 1,2,3
        # Between the first and the second group, use " +"; i.e., one or more
        # whitespaces. If we use "\s+", it'll pick up the second divider as
        # UUID since it's made up of hyphens and \s includes new line.
        "pool_list": r"(?:([0-9a-fA-F-]+) +([0-9,]+))",
        "pool_create": r"(?:UUID:|Service replicas:)\s+([A-Za-z0-9-]+)",
        "pool_query": r"(?:Pool\s+([0-9a-fA-F-]+),\s+ntarget=(\d+),"
                      r"\s+disabled=(\d+),\s+leader=(\d+),"
                      r"\s+version=(\d+)|Target\(VOS\)\s+count:\s*(\d+)|"
                      r"(?:(?:SCM:|NVMe:)\s+Total\s+size:\s+([0-9.]+\s+[A-Z]+)"
                      r"\s+Free:\s+([0-9.]+\s+[A-Z]+),\smin:([0-9.]+\s+[A-Z]+)"
                      r",\s+max:([0-9.]+\s+[A-Z]+),\s+mean:([0-9.]+\s+[A-Z]+))"
<<<<<<< HEAD
                      r"|Rebuild\s+idle,\s+([0-9]+)\s+objs,\s+([0-9]+)\s+recs)",
        "system_query": r"(\d\s+([0-9a-fA-F-]+)\s+([0-9.]+:[0-9]+)\s+[A-Za-z]+)"
=======
                      r"|Rebuild\s+\w+,\s+([0-9]+)\s+objs,\s+([0-9]+)"
                      r"\s+recs)"
>>>>>>> c3f5426b
    }

    def __init__(self, path, yaml_cfg=None):
        """Create a dmg Command object.

        Args:
            path (str): path to the dmg command
            yaml_cfg (DmgYamlParameters, optional): dmg config file
                settings. Defaults to None, in which case settings
                must be supplied as command-line paramters.
        """
        super(DmgCommand, self).__init__("/run/dmg/*", "dmg", path, yaml_cfg)

        # If specified use the configuration file from the YamlParameters object
        default_yaml_file = None
        if isinstance(self.yaml, YamlParameters):
            default_yaml_file = self.yaml.filename

        self._hostlist = FormattedParameter("-l {}")
        self.hostfile = FormattedParameter("-f {}")
        self.configpath = FormattedParameter("-o {}", default_yaml_file)
        self.insecure = FormattedParameter("-i", False)
        self.debug = FormattedParameter("-d", False)
        self.json = FormattedParameter("-j", False)

    @property
    def hostlist(self):
        """Get the hostlist that was set.

        Returns a string list.
        """
        if self.yaml:
            return self.yaml.hostlist.value
        else:
            return self._hostlist.value.split(",")

    @hostlist.setter
    def hostlist(self, hostlist):
        """Set the hostlist to be used for dmg invocation.

        Args:
            hostlist (string list): list of host addresses
        """
        if self.yaml:
            if not isinstance(hostlist, list):
                hostlist = hostlist.split(",")
            self.yaml.hostlist.update(hostlist, "dmg.yaml.hostlist")
        else:
            if isinstance(hostlist, list):
                hostlist = ",".join(hostlist)
            self._hostlist.update(hostlist, "dmg._hostlist")

    def get_sub_command_class(self):
        # pylint: disable=redefined-variable-type
        """Get the dmg sub command object based upon the sub-command."""
        if self.sub_command.value == "network":
            self.sub_command_class = self.NetworkSubCommand()
        elif self.sub_command.value == "pool":
            self.sub_command_class = self.PoolSubCommand()
        elif self.sub_command.value == "storage":
            self.sub_command_class = self.StorageSubCommand()
        elif self.sub_command.value == "system":
            self.sub_command_class = self.SystemSubCommand()
        else:
            self.sub_command_class = None

    class NetworkSubCommand(CommandWithSubCommand):
        """Defines an object for the dmg network sub command."""

        def __init__(self):
            """Create a dmg network subcommand object."""
            super(DmgCommand.NetworkSubCommand, self).__init__(
                "/run/dmg/network/*", "network")

        def get_sub_command_class(self):
            # pylint: disable=redefined-variable-type
            """Get the dmg network sub command object."""
            if self.sub_command.value == "scan":
                self.sub_command_class = self.ScanSubCommand()
            else:
                self.sub_command_class = None

        class ScanSubCommand(CommandWithParameters):
            """Defines an object for the dmg network scan command."""

            def __init__(self):
                """Create a dmg network scan command object."""
                super(
                    DmgCommand.NetworkSubCommand.ScanSubCommand, self).__init__(
                        "/run/dmg/network/scan/*", "scan")
                self.provider = FormattedParameter("-p {}", None)
                self.all = FormattedParameter("-a", False)

    class PoolSubCommand(CommandWithSubCommand):
        """Defines an object for the dmg pool sub command."""

        def __init__(self):
            """Create a dmg pool subcommand object."""
            super(DmgCommand.PoolSubCommand, self).__init__(
                "/run/dmg/pool/*", "pool")

        def get_sub_command_class(self):
            # pylint: disable=redefined-variable-type
            """Get the dmg pool sub command object."""
            if self.sub_command.value == "create":
                self.sub_command_class = self.CreateSubCommand()
            elif self.sub_command.value == "delete-acl":
                self.sub_command_class = self.DeleteAclSubCommand()
            elif self.sub_command.value == "destroy":
                self.sub_command_class = self.DestroySubCommand()
            elif self.sub_command.value == "get-acl":
                self.sub_command_class = self.GetAclSubCommand()
            elif self.sub_command.value == "list":
                self.sub_command_class = self.ListSubCommand()
            elif self.sub_command.value == "overwrite-acl":
                self.sub_command_class = self.OverwriteAclSubCommand()
            elif self.sub_command.value == "query":
                self.sub_command_class = self.QuerySubCommand()
            elif self.sub_command.value == "set-prop":
                self.sub_command_class = self.SetPropSubCommand()
            elif self.sub_command.value == "update-acl":
                self.sub_command_class = self.UpdateAclSubCommand()
            elif self.sub_command.value == "exclude":
                self.sub_command_class = self.ExcludeSubCommand()
            elif self.sub_command.value == "reintegrate":
                self.sub_command_class = self.ReintegrateSubCommand()
            else:
                self.sub_command_class = None

        class CreateSubCommand(CommandWithParameters):
            """Defines an object for the dmg pool create command."""

            def __init__(self):
                """Create a dmg pool create command object."""
                super(
                    DmgCommand.PoolSubCommand.CreateSubCommand,
                    self).__init__(
                        "/run/dmg/pool/create/*", "create")
                self.group = FormattedParameter("--group={}", None)
                self.user = FormattedParameter("--user={}", None)
                self.acl_file = FormattedParameter("--acl-file={}", None)
                self.scm_size = FormattedParameter("--scm-size={}", None)
                self.nvme_size = FormattedParameter("--nvme-size={}", None)
                self.ranks = FormattedParameter("--ranks={}", None)
                self.nsvc = FormattedParameter("--nsvc={}", None)
                self.sys = FormattedParameter("--sys={}", None)

        class ExcludeSubCommand(CommandWithParameters):
            """Defines an object for the dmg pool exclude command."""

            def __init__(self):
                """Create a dmg pool exclude command object."""
                super(
                    DmgCommand.PoolSubCommand.ExcludeSubCommand,
                    self).__init__(
                        "/run/dmg/pool/exclude/*", "exclude")
                self.pool = FormattedParameter("--pool={}", None)
                self.rank = FormattedParameter("--rank={}", None)
                self.tgt_idx = FormattedParameter("--target-idx={}", None)

        class ReintegrateSubCommand(CommandWithParameters):
            """Defines an object for dmg pool reintegrate command."""

            def __init__(self):
                """Create a dmg pool reintegrate command object."""
                super(
                    DmgCommand.PoolSubCommand.ReintegrateSubCommand,
                    self).__init__(
                        "/run/dmg/pool/reintegrate/*", "reintegrate")
                self.pool = FormattedParameter("--pool={}", None)
                self.rank = FormattedParameter("--rank={}", None)
                self.tgt_idx = FormattedParameter("--target-idx={}", None)

        class DeleteAclSubCommand(CommandWithParameters):
            """Defines an object for the dmg pool delete-acl command."""

            def __init__(self):
                """Create a dmg pool delete-acl command object."""
                super(
                    DmgCommand.PoolSubCommand.DeleteAclSubCommand,
                    self).__init__(
                        "/run/dmg/pool/delete-acl/*", "delete-acl")
                self.pool = FormattedParameter("--pool={}", None)
                self.principal = FormattedParameter("-p {}", None)

        class DestroySubCommand(CommandWithParameters):
            """Defines an object for the dmg pool destroy command."""

            def __init__(self):
                """Create a dmg pool destroy command object."""
                super(
                    DmgCommand.PoolSubCommand.DestroySubCommand,
                    self).__init__(
                        "/run/dmg/pool/destroy/*", "destroy")
                self.pool = FormattedParameter("--pool={}", None)
                self.sys_name = FormattedParameter("--sys-name={}", None)
                self.force = FormattedParameter("--force", False)

        class GetAclSubCommand(CommandWithParameters):
            """Defines an object for the dmg pool get-acl command."""

            def __init__(self):
                """Create a dmg pool get-acl command object."""
                super(
                    DmgCommand.PoolSubCommand.GetAclSubCommand,
                    self).__init__(
                        "/run/dmg/pool/get-acl/*", "get-acl")
                self.pool = FormattedParameter("--pool={}", None)

        class ListSubCommand(CommandWithParameters):
            """Defines an object for the dmg pool list command."""

            def __init__(self):
                """Create a dmg pool list command object."""
                super(
                    DmgCommand.PoolSubCommand.ListSubCommand,
                    self).__init__(
                        "/run/dmg/pool/list/*", "list")

        class OverwriteAclSubCommand(CommandWithParameters):
            """Defines an object for the dmg pool overwrite-acl command."""

            def __init__(self):
                """Create a dmg pool overwrite-acl command object."""
                super(
                    DmgCommand.PoolSubCommand.OverwriteAclSubCommand,
                    self).__init__(
                        "/run/dmg/pool/overwrite-acl/*", "overwrite-acl")
                self.pool = FormattedParameter("--pool={}", None)
                self.acl_file = FormattedParameter("-a {}", None)

        class QuerySubCommand(CommandWithParameters):
            """Defines an object for the dmg pool query command."""

            def __init__(self):
                """Create a dmg pool query command object."""
                super(
                    DmgCommand.PoolSubCommand.QuerySubCommand,
                    self).__init__(
                        "/run/dmg/pool/query/*", "query")
                self.pool = FormattedParameter("--pool={}", None)

        class SetPropSubCommand(CommandWithParameters):
            """Defines an object for the dmg pool set-prop command."""

            def __init__(self):
                """Create a dmg pool set-prop command object."""
                super(
                    DmgCommand.PoolSubCommand.SetPropSubCommand,
                    self).__init__(
                        "/run/dmg/pool/set-prop/*", "set-prop")
                self.pool = FormattedParameter("--pool={}", None)
                self.name = FormattedParameter("--name={}", None)
                self.value = FormattedParameter("--value={}", None)

        class UpdateAclSubCommand(CommandWithParameters):
            """Defines an object for the dmg pool update-acl command."""

            def __init__(self):
                """Create a dmg pool update-acl command object."""
                super(
                    DmgCommand.PoolSubCommand.UpdateAclSubCommand,
                    self).__init__(
                        "/run/dmg/pool/update-acl/*", "update-acl")
                self.pool = FormattedParameter("--pool={}", None)
                self.acl_file = FormattedParameter("-a {}", None)
                self.entry = FormattedParameter("-e {}", None)

    class StorageSubCommand(CommandWithSubCommand):
        """Defines an object for the dmg storage sub command."""

        def __init__(self):
            """Create a dmg storage subcommand object."""
            super(DmgCommand.StorageSubCommand, self).__init__(
                "/run/dmg/storage/*", "storage")

        def get_sub_command_class(self):
            # pylint: disable=redefined-variable-type
            """Get the dmg storage sub command object."""
            if self.sub_command.value == "format":
                self.sub_command_class = self.FormatSubCommand()
            elif self.sub_command.value == "prepare":
                self.sub_command_class = self.PrepareSubCommand()
            elif self.sub_command.value == "query":
                self.sub_command_class = self.QuerySubCommand()
            elif self.sub_command.value == "scan":
                self.sub_command_class = self.ScanSubCommand()
            elif self.sub_command.value == "set":
                self.sub_command_class = self.SetSubCommand()
            else:
                self.sub_command_class = None

        class FormatSubCommand(CommandWithParameters):
            """Defines an object for the dmg storage format command."""

            def __init__(self):
                """Create a dmg storage format command object."""
                super(
                    DmgCommand.StorageSubCommand.FormatSubCommand,
                    self).__init__(
                        "/run/dmg/storage/format/*", "format")
                self.reformat = FormattedParameter("--reformat", False)

        class PrepareSubCommand(CommandWithParameters):
            """Defines an object for the dmg storage format command."""

            def __init__(self):
                """Create a dmg storage prepare command object."""
                super(
                    DmgCommand.StorageSubCommand.PrepareSubCommand,
                    self).__init__(
                        "/run/dmg/storage/prepare/*", "prepare")
                self.pci_whitelist = FormattedParameter("-w {}", None)
                self.hugepages = FormattedParameter("-p {}", None)
                self.target_user = FormattedParameter("-u {}", None)
                self.nvme_only = FormattedParameter("-n", False)
                self.scm_only = FormattedParameter("-s", False)
                self.reset = FormattedParameter("--reset", False)
                self.force = FormattedParameter("-f", False)

        class QuerySubCommand(CommandWithSubCommand):
            """Defines an object for the dmg query format command."""

            def __init__(self):
                """Create a dmg storage query command object."""
                super(
                    DmgCommand.StorageSubCommand.QuerySubCommand,
                    self).__init__(
                        "/run/dmg/storage/query/*", "query")

            def get_sub_command_class(self):
                # pylint: disable=redefined-variable-type
                """Get the dmg pool sub command object."""
                if self.sub_command.value == "blobstore-health":
                    self.sub_command_class = self.BlobstoreHealthSubCommand()
                elif self.sub_command.value == "smd":
                    self.sub_command_class = self.SmdSubCommand()
                else:
                    self.sub_command_class = None

            class BlobstoreHealthSubCommand(CommandWithParameters):
                """Defines a dmg storage query blobstore-health object."""

                def __init__(self):
                    """Create a dmg storage query blobstore-health object."""
                    super(
                        DmgCommand.StorageSubCommand.QuerySubCommand.
                        BlobstoreHealthSubCommand,
                        self).__init__(
                            "/run/dmg/storage/query/blobstore-health/*",
                            "blobstore-health")
                    self.devuuid = FormattedParameter("-u {}", None)
                    self.tgtid = FormattedParameter("-t {}", None)

            class SmdSubCommand(CommandWithParameters):
                """Defines a dmg storage query smd object."""

                def __init__(self):
                    """Create a dmg storage query smd object."""
                    super(
                        DmgCommand.StorageSubCommand.QuerySubCommand.
                        SmdSubCommand,
                        self).__init__(
                            "/run/dmg/storage/query/smd/*",
                            "smd")
                    self.devices = FormattedParameter("-d", False)
                    self.pools = FormattedParameter("-p", False)

        class ScanSubCommand(CommandWithParameters):
            """Defines an object for the dmg storage scan command."""

            def __init__(self):
                """Create a dmg storage scan command object."""
                super(
                    DmgCommand.StorageSubCommand.ScanSubCommand,
                    self).__init__(
                        "/run/dmg/storage/scan/*", "scan")
                self.summary = FormattedParameter("-m", False)

        class SetSubCommand(CommandWithParameters):
            """Defines an object for the dmg storage set command."""

            def __init__(self):
                """Create a dmg storage set command object."""
                super(
                    DmgCommand.StorageSubCommand.SetSubCommand,
                    self).__init__(
                        "/run/dmg/storage/set/*", "set")
                self.nvme_faulty = FormattedParameter("nvme-faulty", False)

    class SystemSubCommand(CommandWithSubCommand):
        """Defines an object for the dmg system sub command."""

        def __init__(self):
            """Create a dmg system subcommand object."""
            super(DmgCommand.SystemSubCommand, self).__init__(
                "/run/dmg/system/*", "system")

        def get_sub_command_class(self):
            # pylint: disable=redefined-variable-type
            """Get the dmg system sub command object."""
            if self.sub_command.value == "leader-query":
                self.sub_command_class = self.LeaderQuerySubCommand()
            elif self.sub_command.value == "list-pools":
                self.sub_command_class = self.ListPoolsSubCommand()
            elif self.sub_command.value == "query":
                self.sub_command_class = self.QuerySubCommand()
            elif self.sub_command.value == "start":
                self.sub_command_class = self.StartSubCommand()
            elif self.sub_command.value == "stop":
                self.sub_command_class = self.StopSubCommand()
            else:
                self.sub_command_class = None

        class LeaderQuerySubCommand(CommandWithParameters):
            """Defines an object for the dmg system leader-query command."""

            def __init__(self):
                """Create a dmg system leader-query command object."""
                super(
                    DmgCommand.SystemSubCommand.LeaderQuerySubCommand,
                    self).__init__(
                        "/run/dmg/system/leader-query/*", "leader-query")

        class ListPoolsSubCommand(CommandWithParameters):
            """Defines an object for the dmg system list-pools command."""

            def __init__(self):
                """Create a dmg system list-pools command object."""
                super(
                    DmgCommand.SystemSubCommand.ListPoolsSubCommand,
                    self).__init__(
                        "/run/dmg/system/list-pools/*", "list-pools")

        class QuerySubCommand(CommandWithParameters):
            """Defines an object for the dmg system query command."""

            def __init__(self):
                """Create a dmg system query command object."""
                super(
                    DmgCommand.SystemSubCommand.QuerySubCommand,
                    self).__init__(
                        "/run/dmg/system/query/*", "query")
                self.rank = FormattedParameter("--rank={}")
                self.verbose = FormattedParameter("--verbose", False)

        class StartSubCommand(CommandWithParameters):
            """Defines an object for the dmg system start command."""

            def __init__(self):
                """Create a dmg system start command object."""
                super(
                    DmgCommand.SystemSubCommand.StartSubCommand,
                    self).__init__(
                        "/run/dmg/system/start/*", "start")

        class StopSubCommand(CommandWithParameters):
            """Defines an object for the dmg system stop command."""

            def __init__(self):
                """Create a dmg system stop command object."""
                super(
                    DmgCommand.SystemSubCommand.StopSubCommand,
                    self).__init__(
                        "/run/dmg/system/stop/*", "stop")
                self.force = FormattedParameter("--force", False)

    def network_scan(self, provider=None, all_devs=False):
        """Get the result of the dmg network scan command.

        Args:
            provider (str): name of network provider tied to the device
            all_devs (bool, optional): Show all devs  info. Defaults to False.

        Returns:
            CmdResult: an avocado CmdResult object containing the dmg command
                information, e.g. exit status, stdout, stderr, etc.

        Raises:
            CommandFailure: if the dmg storage scan command fails.

        """
        self.set_sub_command("network")
        self.sub_command_class.set_sub_command("scan")
        self.sub_command_class.sub_command_class.provider.value = provider
        self.sub_command_class.sub_command_class.all.value = all_devs
        return self._get_result()

    def storage_scan(self):
        """Get the result of the dmg storage scan command.

        Returns:
            CmdResult: an avocado CmdResult object containing the dmg command
                information, e.g. exit status, stdout, stderr, etc.

        Raises:
            CommandFailure: if the dmg storage scan command fails.

        """
        self.set_sub_command("storage")
        self.sub_command_class.set_sub_command("scan")
        return self._get_result()

    def storage_format(self, reformat=False):
        """Get the result of the dmg storage format command.

        Args:
            reformat (bool): always reformat storage, could be destructive.
                This will create control-plane related metadata i.e. superblock
                file and reformat if the storage media is available and
                formattable.

        Returns:
            CmdResult: an avocado CmdResult object containing the dmg command
                information, e.g. exit status, stdout, stderr, etc.

        Raises:
            CommandFailure: if the dmg storage format command fails.

        """
        self.set_sub_command("storage")
        self.sub_command_class.set_sub_command("format")
        self.sub_command_class.sub_command_class.reformat.value = reformat
        return self._get_result()

    def storage_prepare(self, user=None, hugepages="4096", nvme=False,
                        scm=False, reset=False, force=True):
        """Get the result of the dmg storage format command.

        Returns:
            CmdResult: an avocado CmdResult object containing the dmg command
                information, e.g. exit status, stdout, stderr, etc.

        Raises:
            CommandFailure: if the dmg storage prepare command fails.

        """
        self.set_sub_command("storage")
        self.sub_command_class.set_sub_command("prepare")
        self.sub_command_class.sub_command_class.nvme_only.value = nvme
        self.sub_command_class.sub_command_class.scm_only.value = scm
        self.sub_command_class.sub_command_class.target_user.value = \
            getuser() if user is None else user
        self.sub_command_class.sub_command_class.hugepages.value = hugepages
        self.sub_command_class.sub_command_class.reset.value = reset
        self.sub_command_class.sub_command_class.force.value = force
        return self._get_result()

    def pool_create(self, scm_size, uid=None, gid=None, nvme_size=None,
                    target_list=None, svcn=None, group=None, acl_file=None):
        """Create a pool with the dmg command.

        The uid and gid method arguments can be specified as either an integer
        or a string.  If an integer value is specified it will be converted into
        the corresponding user/group name string.

        Args:
            scm_size (int): SCM pool size to create.
            uid (object, optional): User ID with privileges. Defaults to None.
            gid (object, otional): Group ID with privileges. Defaults to None.
            nvme_size (str, optional): NVMe size. Defaults to None.
            target_list (list, optional): a list of storage server unique
                identifiers (ranks) for the DAOS pool
            svcn (str, optional): Number of pool service replicas. Defaults to
                None, in which case 1 is used by the dmg binary in default.
            group (str, optional): DAOS system group name in which to create the
                pool. Defaults to None, in which case "daos_server" is used by
                default.
            acl_file (str, optional): ACL file. Defaults to None.

        Returns:
            CmdResult: an avocado CmdResult object containing the dmg command
                information, e.g. exit status, stdout, stderr, etc.

        Raises:
            CommandFailure: if the dmg pool create command fails.

        """
        self.set_sub_command("pool")
        self.sub_command_class.set_sub_command("create")
        self.sub_command_class.sub_command_class.user.value = \
            getpwuid(uid).pw_name if isinstance(uid, int) else uid
        self.sub_command_class.sub_command_class.group.value = \
            getgrgid(gid).gr_name if isinstance(gid, int) else gid
        self.sub_command_class.sub_command_class.scm_size.value = scm_size
        self.sub_command_class.sub_command_class.nvme_size.value = nvme_size
        if target_list is not None:
            self.sub_command_class.sub_command_class.ranks.value = ",".join(
                [str(target) for target in target_list])
        self.sub_command_class.sub_command_class.nsvc.value = svcn
        self.sub_command_class.sub_command_class.sys.value = group
        self.sub_command_class.sub_command_class.acl_file.value = acl_file
        return self._get_result()

    def pool_query(self, pool):
        """Query a pool with the dmg command.

        Args:
            uuid (str): Pool UUID to query.

        Returns:
            CmdResult: Object that contains exit status, stdout, and other
                information.

        Raises:
            CommandFailure: if the dmg pool query command fails.

        """
        self.set_sub_command("pool")
        self.sub_command_class.set_sub_command("query")
        self.sub_command_class.sub_command_class.pool.value = pool
        return self._get_result()

    def pool_destroy(self, pool, force=True):
        """Destroy a pool with the dmg command.

        Args:
            pool (str): Pool UUID to destroy.
            force (bool, optional): Force removal of pool. Defaults to True.

        Returns:
            CmdResult: Object that contains exit status, stdout, and other
                information.

        Raises:
            CommandFailure: if the dmg pool destroy command fails.

        """
        self.set_sub_command("pool")
        self.sub_command_class.set_sub_command("destroy")
        self.sub_command_class.sub_command_class.pool.value = pool
        self.sub_command_class.sub_command_class.force.value = force
        return self._get_result()

    def pool_get_acl(self, pool):
        """Get the ACL for a given pool.

        Args:
            pool (str): Pool for which to get the ACL.

        Returns:
            CmdResult: Object that contains exit status, stdout, and other
                information.

        Raises:
            CommandFailure: if the dmg pool get-acl command fails.

        """
        self.set_sub_command("pool")
        self.sub_command_class.set_sub_command("get-acl")
        self.sub_command_class.sub_command_class.pool.value = pool
        return self._get_result()

    def pool_update_acl(self, pool, acl_file, entry):
        """Update the acl for a given pool.

        Args:
            pool (str): Pool for which to update the ACL.
            acl_file (str): ACL file to update
            entry (str): entry to be updated

        Returns:
            CmdResult: Object that contains exit status, stdout, and other
                information.

        Raises:
            CommandFailure: if the dmg pool update-acl command fails.

        """
        self.set_sub_command("pool")
        self.sub_command_class.set_sub_command("update-acl")
        self.sub_command_class.sub_command_class.pool.value = pool
        self.sub_command_class.sub_command_class.acl_file.value = acl_file
        self.sub_command_class.sub_command_class.entry.value = entry
        return self._get_result()

    def pool_overwrite_acl(self, pool, acl_file):
        """Overwrite the acl for a given pool.

        Args:
            pool (str): Pool for which to overwrite the ACL.
            acl_file (str): ACL file to update

        Returns:
            CmdResult: Object that contains exit status, stdout, and other
                information.

        Raises:
            CommandFailure: if the dmg pool overwrite-acl command fails.

        """
        self.set_sub_command("pool")
        self.sub_command_class.set_sub_command("overwrite-acl")
        self.sub_command_class.sub_command_class.pool.value = pool
        self.sub_command_class.sub_command_class.acl_file.value = acl_file
        return self._get_result()

    def pool_delete_acl(self, pool, principal):
        """Delete the acl for a given pool.

        Args:
            pool (str): Pool for which to delete the ACL.
            principal (str): principal to be deleted

        Returns:
            CmdResult: Object that contains exit status, stdout, and other
                information.

        Raises:
            CommandFailure: if the dmg pool delete-acl command fails.

        """
        self.set_sub_command("pool")
        self.sub_command_class.set_sub_command("delete-acl")
        self.sub_command_class.sub_command_class.pool.value = pool
        self.sub_command_class.sub_command_class.principal.value = principal
        return self._get_result()

    def pool_list(self):
        """List pools.

        Returns:
            CmdResult: Object that contains exit status, stdout, and other
                information.

        Raises:
            CommandFailure: if the dmg pool delete-acl command fails.

        """
        self.set_sub_command("pool")
        self.sub_command_class.set_sub_command("list")
        return self._get_result()

    def pool_set_prop(self, pool, name, value):
        """Set property for a given Pool.

        Args:
            pool (str): Pool uuid for which property is supposed
                        to be set.
            name (str): Property name to be set
            value (str): Property value to be set

        Returns:
            CmdResult: Object that contains exit status, stdout, and other
                       information.

        Raises:
            CommandFailure: if the dmg pool set-prop command fails.

        """
        self.set_sub_command("pool")
        self.sub_command_class.set_sub_command("set-prop")
        self.sub_command_class.sub_command_class.pool.value = pool
        self.sub_command_class.sub_command_class.name.value = name
        self.sub_command_class.sub_command_class.value.value = value
        return self._get_result()

<<<<<<< HEAD
    def system_query(self, rank=None, verbose=True):
        """Query System to know status of servers

        Args:
            rank: Specify specific rank to obtain it's status
                  Defaults to None, which means report all available
                  ranks.
            verbose (bool): To obtain detailed query report

        Returns:
            CmdResult: an avocado CmdResult object containing the dmg command
                information, e.g. exit status, stdout, stderr, etc.

        Raises:
            CommandFailure: if the dmg storage prepare command fails.
        """

        self.set_sub_command("system")
        self.sub_command_class.set_sub_command("query")
        self.sub_command_class.sub_command_class.rank.value = rank
        self.sub_command_class.sub_command_class.verbose.value = verbose
        return self._get_result()


def check_system_query_status(stdout_str):
    """Check if any server crashed

    Args:
        stdout_str (list): list obtained from 'dmg system query -v'
    Result:
        bool: True if no server crashed, False otherwise.
    """
    check = True
    rank_info = []
    failed_rank_list = []
    # iterate to obtain failed rank list
    for i, _ in enumerate(stdout_str):
        rank_info.append(stdout_str[i][0])
        print("rank_info: \n{}".format(rank_info))
        for items in rank_info:
            item = items.split()
            if item[3] in ["Unknown", "Evicted", "Errored", "Unresponsive"]:
                failed_rank_list.append(items)
    # if failed rank list is not empty display the failed ranks
    # and return False
    if failed_rank_list:
        for failed_list in failed_rank_list:
            print("failed_list: {}\n".format(failed_list))
            out = failed_list.split()
            print("Rank {} failed with state '{}'".format(out[0], out[3]))
        check = False
    return check
=======
    def pool_exclude(self, pool_uuid, rank, tgt_idx=None):
        """Exclude a daos_server from the pool

        Args:
            pool (str): Pool uuid.
            rank (int): Rank of the daos_server to exclude
            tgt_idx (int): target to be excluded from the pool

        Returns:
            CmdResult: Object that contains exit status, stdout, and other
                       information.

        Raises:
            CommandFailure: if the dmg pool exclude command fails.

        """
        self.set_sub_command("pool")
        self.sub_command_class.set_sub_command("exclude")
        self.sub_command_class.sub_command_class.pool.value = pool_uuid
        self.sub_command_class.sub_command_class.rank.value = rank
        self.sub_command_class.sub_command_class.tgt_idx.value = tgt_idx
        return self._get_result()

    def pool_reintegrate(self, pool_uuid, rank, tgt_idx=None):
        """Reintegrate a daos_server to the pool

        Args:
            pool (str): Pool uuid.
            rank (int): Rank of the daos_server to reintegrate
            tgt_idx (int): target to be reintegrated to the pool

        Returns:
            CmdResult: Object that contains exit status, stdout, and other
                       information.

        Raises:
            CommandFailure: if the dmg pool reintegrate command fails.

        """
        self.set_sub_command("pool")
        self.sub_command_class.set_sub_command("reintegrate")
        self.sub_command_class.sub_command_class.pool.value = pool_uuid
        self.sub_command_class.sub_command_class.rank.value = rank
        self.sub_command_class.sub_command_class.tgt_idx.value = tgt_idx
        return self._get_result()

>>>>>>> c3f5426b

def get_pool_uuid_service_replicas_from_stdout(stdout_str):
    """Get Pool UUID and Service replicas from stdout.

    stdout_str is something like:
    Active connections: [wolf-3:10001]
    Creating DAOS pool with 100MB SCM and 0B NvMe storage (1.000 ratio)
    Pool-create command SUCCEEDED: UUID: 9cf5be2d-083d-4f6b-9f3e-38d771ee313f,
    Service replicas: 0
    This method makes it easy to create a test.

    Args:
        stdout_str (str): Output of pool create command.

    Returns:
        Tuple (str, str): Tuple that contains two items; Pool UUID and Service
            replicas if found. If not found, the tuple contains None.

    """
    # Find the following with regex. One or more of whitespace after "UUID:"
    # followed by one of more of number, alphabets, or -. Use parenthesis to
    # get the returned value.
    uuid = None
    svc = None
    match = re.search(r" UUID: (.+), Service replicas: (.+)", stdout_str)
    if match:
        uuid = match.group(1)
        svc = match.group(2)
    return uuid, svc


# ************************************************************************
# *** External usage should be replaced by DmgCommand.storage_format() ***
# ************************************************************************
def storage_format(path, hosts, insecure=True):
    """Execute format command through dmg tool to servers provided.

    Args:
        path (str): path to tool's binary
        hosts (list): list of servers to run format on.
        insecure (bool): toggle insecure mode

    Returns:
        Avocado CmdResult object that contains exit status, stdout information.

    """
    # Create and setup the command
    dmg = DmgCommand(path)
    dmg.insecure.value = insecure
    dmg.hostlist.value = hosts

    try:
        result = dmg.storage_format()
    except CommandFailure as details:
        print("<dmg> command failed: {}".format(details))
        return None

    return result<|MERGE_RESOLUTION|>--- conflicted
+++ resolved
@@ -57,13 +57,9 @@
                       r"(?:(?:SCM:|NVMe:)\s+Total\s+size:\s+([0-9.]+\s+[A-Z]+)"
                       r"\s+Free:\s+([0-9.]+\s+[A-Z]+),\smin:([0-9.]+\s+[A-Z]+)"
                       r",\s+max:([0-9.]+\s+[A-Z]+),\s+mean:([0-9.]+\s+[A-Z]+))"
-<<<<<<< HEAD
-                      r"|Rebuild\s+idle,\s+([0-9]+)\s+objs,\s+([0-9]+)\s+recs)",
+                      r"|Rebuild\s+\w+,\s+([0-9]+)\s+objs,\s+([0-9]+)"
+                      r"\s+recs)",
         "system_query": r"(\d\s+([0-9a-fA-F-]+)\s+([0-9.]+:[0-9]+)\s+[A-Za-z]+)"
-=======
-                      r"|Rebuild\s+\w+,\s+([0-9]+)\s+objs,\s+([0-9]+)"
-                      r"\s+recs)"
->>>>>>> c3f5426b
     }
 
     def __init__(self, path, yaml_cfg=None):
@@ -821,7 +817,52 @@
         self.sub_command_class.sub_command_class.value.value = value
         return self._get_result()
 
-<<<<<<< HEAD
+    def pool_exclude(self, pool_uuid, rank, tgt_idx=None):
+        """Exclude a daos_server from the pool
+
+        Args:
+            pool (str): Pool uuid.
+            rank (int): Rank of the daos_server to exclude
+            tgt_idx (int): target to be excluded from the pool
+
+        Returns:
+            CmdResult: Object that contains exit status, stdout, and other
+                       information.
+
+        Raises:
+            CommandFailure: if the dmg pool exclude command fails.
+
+        """
+        self.set_sub_command("pool")
+        self.sub_command_class.set_sub_command("exclude")
+        self.sub_command_class.sub_command_class.pool.value = pool_uuid
+        self.sub_command_class.sub_command_class.rank.value = rank
+        self.sub_command_class.sub_command_class.tgt_idx.value = tgt_idx
+        return self._get_result()
+
+    def pool_reintegrate(self, pool_uuid, rank, tgt_idx=None):
+        """Reintegrate a daos_server to the pool
+
+        Args:
+            pool (str): Pool uuid.
+            rank (int): Rank of the daos_server to reintegrate
+            tgt_idx (int): target to be reintegrated to the pool
+
+        Returns:
+            CmdResult: Object that contains exit status, stdout, and other
+                       information.
+
+        Raises:
+            CommandFailure: if the dmg pool reintegrate command fails.
+
+        """
+        self.set_sub_command("pool")
+        self.sub_command_class.set_sub_command("reintegrate")
+        self.sub_command_class.sub_command_class.pool.value = pool_uuid
+        self.sub_command_class.sub_command_class.rank.value = rank
+        self.sub_command_class.sub_command_class.tgt_idx.value = tgt_idx
+        return self._get_result()
+
     def system_query(self, rank=None, verbose=True):
         """Query System to know status of servers
 
@@ -874,54 +915,6 @@
             print("Rank {} failed with state '{}'".format(out[0], out[3]))
         check = False
     return check
-=======
-    def pool_exclude(self, pool_uuid, rank, tgt_idx=None):
-        """Exclude a daos_server from the pool
-
-        Args:
-            pool (str): Pool uuid.
-            rank (int): Rank of the daos_server to exclude
-            tgt_idx (int): target to be excluded from the pool
-
-        Returns:
-            CmdResult: Object that contains exit status, stdout, and other
-                       information.
-
-        Raises:
-            CommandFailure: if the dmg pool exclude command fails.
-
-        """
-        self.set_sub_command("pool")
-        self.sub_command_class.set_sub_command("exclude")
-        self.sub_command_class.sub_command_class.pool.value = pool_uuid
-        self.sub_command_class.sub_command_class.rank.value = rank
-        self.sub_command_class.sub_command_class.tgt_idx.value = tgt_idx
-        return self._get_result()
-
-    def pool_reintegrate(self, pool_uuid, rank, tgt_idx=None):
-        """Reintegrate a daos_server to the pool
-
-        Args:
-            pool (str): Pool uuid.
-            rank (int): Rank of the daos_server to reintegrate
-            tgt_idx (int): target to be reintegrated to the pool
-
-        Returns:
-            CmdResult: Object that contains exit status, stdout, and other
-                       information.
-
-        Raises:
-            CommandFailure: if the dmg pool reintegrate command fails.
-
-        """
-        self.set_sub_command("pool")
-        self.sub_command_class.set_sub_command("reintegrate")
-        self.sub_command_class.sub_command_class.pool.value = pool_uuid
-        self.sub_command_class.sub_command_class.rank.value = rank
-        self.sub_command_class.sub_command_class.tgt_idx.value = tgt_idx
-        return self._get_result()
-
->>>>>>> c3f5426b
 
 def get_pool_uuid_service_replicas_from_stdout(stdout_str):
     """Get Pool UUID and Service replicas from stdout.
