#!/usr/bin/python
"""
  (C) Copyright 2018-2020 Intel Corporation.

  Licensed under the Apache License, Version 2.0 (the "License");
  you may not use this file except in compliance with the License.
  You may obtain a copy of the License at

      http://www.apache.org/licenses/LICENSE-2.0

  Unless required by applicable law or agreed to in writing, software
  distributed under the License is distributed on an "AS IS" BASIS,
  WITHOUT WARRANTIES OR CONDITIONS OF ANY KIND, either express or implied.
  See the License for the specific language governing permissions and
  limitations under the License.

  GOVERNMENT LICENSE RIGHTS-OPEN SOURCE SOFTWARE
  The Government's rights to use, modify, reproduce, release, perform, display,
  or disclose this software are subject to the terms of the Apache License as
  provided in Contract No. B609815.
  Any reproduction of computer software, computer software documentation, or
  portions thereof marked with this legend must also reproduce the markings.
"""
from __future__ import print_function

from getpass import getuser
from grp import getgrgid
from pwd import getpwuid
import re

from command_utils_base import \
    CommandFailure, FormattedParameter, CommandWithParameters, YamlParameters
from command_utils import CommandWithSubCommand, YamlCommand


class DmgCommand(YamlCommand):
    """Defines a object representing a dmg command."""

    METHOD_REGEX = {
        "run": r"(.*)",
        "network_scan": r"(?:|[-]+\s+(.*)\s+[-]+(?:\n|\n\r))"
                        r"(?:.*\s+(fabric_iface|provider|pinned_numa_node):\s+"
                        r"([a-z0-9+;_]+))",
        # Sample output of dmg pool list.
        # wolf-3:10001: connected
        # Pool UUID                            Svc Replicas
        # ---------                            ------------
        # b4a27b5b-688a-4d1e-8c38-363e32eb4f29 1,2,3
        # Between the first and the second group, use " +"; i.e., one or more
        # whitespaces. If we use "\s+", it'll pick up the second divider as
        # UUID since it's made up of hyphens and \s includes new line.
        "pool_list": r"(?:([0-9a-fA-F-]+) +([0-9,]+))",
<<<<<<< HEAD
        "system_query": r"(\d\s+([0-9a-fA-F-]+)\s+([0-9.]+:[0-9]+)\s+[A-Za-z]+)"
=======
        "pool_create": r"(?:UUID:|Service replicas:)\s+([A-Za-z0-9-]+)"
>>>>>>> 2c5cbb7b
    }
#system_query": r"(\d\s+([0-9a-fA-F-]+)\s+([0-9.]+)\s+[A-Za-z]+)
    def __init__(self, path, yaml_cfg=None):
        """Create a dmg Command object.

        Args:
            path (str): path to the dmg command
            yaml_cfg (DmgYamlParameters, optional): dmg config file
                settings. Defaults to None, in which case settings
                must be supplied as command-line paramters.
        """
        super(DmgCommand, self).__init__("/run/dmg/*", "dmg", path, yaml_cfg)

        # If specified use the configuration file from the YamlParameters object
        default_yaml_file = None
        if isinstance(self.yaml, YamlParameters):
            default_yaml_file = self.yaml.filename

        self._hostlist = FormattedParameter("-l {}")
        self.hostfile = FormattedParameter("-f {}")
        self.configpath = FormattedParameter("-o {}", default_yaml_file)
        self.insecure = FormattedParameter("-i", False)
        self.debug = FormattedParameter("-d", False)
        self.json = FormattedParameter("-j", False)

    @property
    def hostlist(self):
        """Get the hostlist that was set.

        Returns a string list.
        """
        if self.yaml:
            return self.yaml.hostlist.value
        else:
            return self._hostlist.value.split(",")

    @hostlist.setter
    def hostlist(self, hostlist):
        """Set the hostlist to be used for dmg invocation.

        Args:
            hostlist (string list): list of host addresses
        """
        if self.yaml:
            if not isinstance(hostlist, list):
                hostlist = hostlist.split(",")
            self.yaml.hostlist.update(hostlist, "dmg.yaml.hostlist")
        else:
            if isinstance(hostlist, list):
                hostlist = ",".join(hostlist)
            self._hostlist.update(hostlist, "dmg._hostlist")

    def get_sub_command_class(self):
        # pylint: disable=redefined-variable-type
        """Get the dmg sub command object based upon the sub-command."""
        if self.sub_command.value == "network":
            self.sub_command_class = self.NetworkSubCommand()
        elif self.sub_command.value == "pool":
            self.sub_command_class = self.PoolSubCommand()
        elif self.sub_command.value == "storage":
            self.sub_command_class = self.StorageSubCommand()
        elif self.sub_command.value == "system":
            self.sub_command_class = self.SystemSubCommand()
        else:
            self.sub_command_class = None

    class NetworkSubCommand(CommandWithSubCommand):
        """Defines an object for the dmg network sub command."""

        def __init__(self):
            """Create a dmg network subcommand object."""
            super(DmgCommand.NetworkSubCommand, self).__init__(
                "/run/dmg/network/*", "network")

        def get_sub_command_class(self):
            # pylint: disable=redefined-variable-type
            """Get the dmg network sub command object."""
            if self.sub_command.value == "scan":
                self.sub_command_class = self.ScanSubCommand()
            else:
                self.sub_command_class = None

        class ScanSubCommand(CommandWithParameters):
            """Defines an object for the dmg network scan command."""

            def __init__(self):
                """Create a dmg network scan command object."""
                super(
                    DmgCommand.NetworkSubCommand.ScanSubCommand, self).__init__(
                        "/run/dmg/network/scan/*", "scan")
                self.provider = FormattedParameter("-p {}", None)
                self.all = FormattedParameter("-a", False)

    class PoolSubCommand(CommandWithSubCommand):
        """Defines an object for the dmg pool sub command."""

        def __init__(self):
            """Create a dmg pool subcommand object."""
            super(DmgCommand.PoolSubCommand, self).__init__(
                "/run/dmg/pool/*", "pool")

        def get_sub_command_class(self):
            # pylint: disable=redefined-variable-type
            """Get the dmg pool sub command object."""
            if self.sub_command.value == "create":
                self.sub_command_class = self.CreateSubCommand()
            elif self.sub_command.value == "delete-acl":
                self.sub_command_class = self.DeleteAclSubCommand()
            elif self.sub_command.value == "destroy":
                self.sub_command_class = self.DestroySubCommand()
            elif self.sub_command.value == "get-acl":
                self.sub_command_class = self.GetAclSubCommand()
            elif self.sub_command.value == "list":
                self.sub_command_class = self.ListSubCommand()
            elif self.sub_command.value == "overwrite-acl":
                self.sub_command_class = self.OverwriteAclSubCommand()
            elif self.sub_command.value == "query":
                self.sub_command_class = self.QuerySubCommand()
            elif self.sub_command.value == "set-prop":
                self.sub_command_class = self.SetPropSubCommand()
            elif self.sub_command.value == "update-acl":
                self.sub_command_class = self.UpdateAclSubCommand()
            else:
                self.sub_command_class = None

        class CreateSubCommand(CommandWithParameters):
            """Defines an object for the dmg pool create command."""

            def __init__(self):
                """Create a dmg pool create command object."""
                super(
                    DmgCommand.PoolSubCommand.CreateSubCommand,
                    self).__init__(
                        "/run/dmg/pool/create/*", "create")
                self.group = FormattedParameter("--group={}", None)
                self.user = FormattedParameter("--user={}", None)
                self.acl_file = FormattedParameter("--acl-file={}", None)
                self.scm_size = FormattedParameter("--scm-size={}", None)
                self.nvme_size = FormattedParameter("--nvme-size={}", None)
                self.ranks = FormattedParameter("--ranks={}", None)
                self.nsvc = FormattedParameter("--nsvc={}", None)
                self.sys = FormattedParameter("--sys={}", None)

        class DeleteAclSubCommand(CommandWithParameters):
            """Defines an object for the dmg pool delete-acl command."""

            def __init__(self):
                """Create a dmg pool delete-acl command object."""
                super(
                    DmgCommand.PoolSubCommand.DeleteAclSubCommand,
                    self).__init__(
                        "/run/dmg/pool/delete-acl/*", "delete-acl")
                self.pool = FormattedParameter("--pool={}", None)
                self.principal = FormattedParameter("-p {}", None)

        class DestroySubCommand(CommandWithParameters):
            """Defines an object for the dmg pool destroy command."""

            def __init__(self):
                """Create a dmg pool destroy command object."""
                super(
                    DmgCommand.PoolSubCommand.DestroySubCommand,
                    self).__init__(
                        "/run/dmg/pool/destroy/*", "destroy")
                self.pool = FormattedParameter("--pool={}", None)
                self.sys_name = FormattedParameter("--sys-name={}", None)
                self.force = FormattedParameter("--force", False)

        class GetAclSubCommand(CommandWithParameters):
            """Defines an object for the dmg pool get-acl command."""

            def __init__(self):
                """Create a dmg pool get-acl command object."""
                super(
                    DmgCommand.PoolSubCommand.GetAclSubCommand,
                    self).__init__(
                        "/run/dmg/pool/get-acl/*", "get-acl")
                self.pool = FormattedParameter("--pool={}", None)

        class ListSubCommand(CommandWithParameters):
            """Defines an object for the dmg pool list command."""

            def __init__(self):
                """Create a dmg pool list command object."""
                super(
                    DmgCommand.PoolSubCommand.ListSubCommand,
                    self).__init__(
                        "/run/dmg/pool/list/*", "list")

        class OverwriteAclSubCommand(CommandWithParameters):
            """Defines an object for the dmg pool overwrite-acl command."""

            def __init__(self):
                """Create a dmg pool overwrite-acl command object."""
                super(
                    DmgCommand.PoolSubCommand.OverwriteAclSubCommand,
                    self).__init__(
                        "/run/dmg/pool/overwrite-acl/*", "overwrite-acl")
                self.pool = FormattedParameter("--pool={}", None)
                self.acl_file = FormattedParameter("-a {}", None)

        class QuerySubCommand(CommandWithParameters):
            """Defines an object for the dmg pool query command."""

            def __init__(self):
                """Create a dmg pool query command object."""
                super(
                    DmgCommand.PoolSubCommand.QuerySubCommand,
                    self).__init__(
                        "/run/dmg/pool/query/*", "query")
                self.pool = FormattedParameter("--pool={}", None)

        class SetPropSubCommand(CommandWithParameters):
            """Defines an object for the dmg pool set-prop command."""

            def __init__(self):
                """Create a dmg pool set-prop command object."""
                super(
                    DmgCommand.PoolSubCommand.SetPropSubCommand,
                    self).__init__(
                        "/run/dmg/pool/set-prop/*", "set-prop")
                self.pool = FormattedParameter("--pool={}", None)
                self.name = FormattedParameter("--name={}", None)
                self.value = FormattedParameter("--value={}", None)

        class UpdateAclSubCommand(CommandWithParameters):
            """Defines an object for the dmg pool update-acl command."""

            def __init__(self):
                """Create a dmg pool update-acl command object."""
                super(
                    DmgCommand.PoolSubCommand.UpdateAclSubCommand,
                    self).__init__(
                        "/run/dmg/pool/update-acl/*", "update-acl")
                self.pool = FormattedParameter("--pool={}", None)
                self.acl_file = FormattedParameter("-a {}", None)
                self.entry = FormattedParameter("-e {}", None)

    class StorageSubCommand(CommandWithSubCommand):
        """Defines an object for the dmg storage sub command."""

        def __init__(self):
            """Create a dmg storage subcommand object."""
            super(DmgCommand.StorageSubCommand, self).__init__(
                "/run/dmg/storage/*", "storage")

        def get_sub_command_class(self):
            # pylint: disable=redefined-variable-type
            """Get the dmg storage sub command object."""
            if self.sub_command.value == "format":
                self.sub_command_class = self.FormatSubCommand()
            elif self.sub_command.value == "prepare":
                self.sub_command_class = self.PrepareSubCommand()
            elif self.sub_command.value == "query":
                self.sub_command_class = self.QuerySubCommand()
            elif self.sub_command.value == "scan":
                self.sub_command_class = self.ScanSubCommand()
            elif self.sub_command.value == "set":
                self.sub_command_class = self.SetSubCommand()
            else:
                self.sub_command_class = None

        class FormatSubCommand(CommandWithParameters):
            """Defines an object for the dmg storage format command."""

            def __init__(self):
                """Create a dmg storage format command object."""
                super(
                    DmgCommand.StorageSubCommand.FormatSubCommand,
                    self).__init__(
                        "/run/dmg/storage/format/*", "format")
                self.reformat = FormattedParameter("--reformat", False)

        class PrepareSubCommand(CommandWithParameters):
            """Defines an object for the dmg storage format command."""

            def __init__(self):
                """Create a dmg storage prepare command object."""
                super(
                    DmgCommand.StorageSubCommand.PrepareSubCommand,
                    self).__init__(
                        "/run/dmg/storage/prepare/*", "prepare")
                self.pci_whitelist = FormattedParameter("-w {}", None)
                self.hugepages = FormattedParameter("-p {}", None)
                self.target_user = FormattedParameter("-u {}", None)
                self.nvme_only = FormattedParameter("-n", False)
                self.scm_only = FormattedParameter("-s", False)
                self.reset = FormattedParameter("--reset", False)
                self.force = FormattedParameter("-f", False)

        class QuerySubCommand(CommandWithSubCommand):
            """Defines an object for the dmg query format command."""

            def __init__(self):
                """Create a dmg storage query command object."""
                super(
                    DmgCommand.StorageSubCommand.QuerySubCommand,
                    self).__init__(
                        "/run/dmg/storage/query/*", "query")

            def get_sub_command_class(self):
                # pylint: disable=redefined-variable-type
                """Get the dmg pool sub command object."""
                if self.sub_command.value == "blobstore-health":
                    self.sub_command_class = self.BlobstoreHealthSubCommand()
                elif self.sub_command.value == "smd":
                    self.sub_command_class = self.SmdSubCommand()
                else:
                    self.sub_command_class = None

            class BlobstoreHealthSubCommand(CommandWithParameters):
                """Defines a dmg storage query blobstore-health object."""

                def __init__(self):
                    """Create a dmg storage query blobstore-health object."""
                    super(
                        DmgCommand.StorageSubCommand.QuerySubCommand.
                        BlobstoreHealthSubCommand,
                        self).__init__(
                            "/run/dmg/storage/query/blobstore-health/*",
                            "blobstore-health")
                    self.devuuid = FormattedParameter("-u {}", None)
                    self.tgtid = FormattedParameter("-t {}", None)

            class SmdSubCommand(CommandWithParameters):
                """Defines a dmg storage query smd object."""

                def __init__(self):
                    """Create a dmg storage query smd object."""
                    super(
                        DmgCommand.StorageSubCommand.QuerySubCommand.
                        SmdSubCommand,
                        self).__init__(
                            "/run/dmg/storage/query/smd/*",
                            "smd")
                    self.devices = FormattedParameter("-d", False)
                    self.pools = FormattedParameter("-p", False)

        class ScanSubCommand(CommandWithParameters):
            """Defines an object for the dmg storage scan command."""

            def __init__(self):
                """Create a dmg storage scan command object."""
                super(
                    DmgCommand.StorageSubCommand.ScanSubCommand,
                    self).__init__(
                        "/run/dmg/storage/scan/*", "scan")
                self.summary = FormattedParameter("-m", False)

        class SetSubCommand(CommandWithParameters):
            """Defines an object for the dmg storage set command."""

            def __init__(self):
                """Create a dmg storage set command object."""
                super(
                    DmgCommand.StorageSubCommand.SetSubCommand,
                    self).__init__(
                        "/run/dmg/storage/set/*", "set")
                self.nvme_faulty = FormattedParameter("nvme-faulty", False)

    class SystemSubCommand(CommandWithSubCommand):
        """Defines an object for the dmg system sub command."""

        def __init__(self):
            """Create a dmg system subcommand object."""
            super(DmgCommand.SystemSubCommand, self).__init__(
                "/run/dmg/system/*", "system")

        def get_sub_command_class(self):
            # pylint: disable=redefined-variable-type
            """Get the dmg system sub command object."""
            if self.sub_command.value == "leader-query":
                self.sub_command_class = self.LeaderQuerySubCommand()
            elif self.sub_command.value == "list-pools":
                self.sub_command_class = self.ListPoolsSubCommand()
            elif self.sub_command.value == "query":
                self.sub_command_class = self.QuerySubCommand()
            elif self.sub_command.value == "start":
                self.sub_command_class = self.StartSubCommand()
            elif self.sub_command.value == "stop":
                self.sub_command_class = self.StopSubCommand()
            else:
                self.sub_command_class = None

        class LeaderQuerySubCommand(CommandWithParameters):
            """Defines an object for the dmg system leader-query command."""

            def __init__(self):
                """Create a dmg system leader-query command object."""
                super(
                    DmgCommand.SystemSubCommand.LeaderQuerySubCommand,
                    self).__init__(
                        "/run/dmg/system/leader-query/*", "leader-query")

        class ListPoolsSubCommand(CommandWithParameters):
            """Defines an object for the dmg system list-pools command."""

            def __init__(self):
                """Create a dmg system list-pools command object."""
                super(
                    DmgCommand.SystemSubCommand.ListPoolsSubCommand,
                    self).__init__(
                        "/run/dmg/system/list-pools/*", "list-pools")

        class QuerySubCommand(CommandWithParameters):
            """Defines an object for the dmg system query command."""

            def __init__(self):
                """Create a dmg system query command object."""
                super(
                    DmgCommand.SystemSubCommand.QuerySubCommand,
                    self).__init__(
                        "/run/dmg/system/query/*", "query")
                self.rank = FormattedParameter("--rank={}")
                self.verbose = FormattedParameter("--verbose", False)

        class StartSubCommand(CommandWithParameters):
            """Defines an object for the dmg system start command."""

            def __init__(self):
                """Create a dmg system start command object."""
                super(
                    DmgCommand.SystemSubCommand.StartSubCommand,
                    self).__init__(
                        "/run/dmg/system/start/*", "start")

        class StopSubCommand(CommandWithParameters):
            """Defines an object for the dmg system stop command."""

            def __init__(self):
                """Create a dmg system stop command object."""
                super(
                    DmgCommand.SystemSubCommand.StopSubCommand,
                    self).__init__(
                        "/run/dmg/system/stop/*", "stop")
                self.force = FormattedParameter("--force", False)

    def network_scan(self, provider=None, all_devs=False):
        """Get the result of the dmg network scan command.

        Args:
            provider (str): name of network provider tied to the device
            all_devs (bool, optional): Show all devs  info. Defaults to False.

        Returns:
            CmdResult: an avocado CmdResult object containing the dmg command
                information, e.g. exit status, stdout, stderr, etc.

        Raises:
            CommandFailure: if the dmg storage scan command fails.

        """
        self.set_sub_command("network")
        self.sub_command_class.set_sub_command("scan")
        self.sub_command_class.sub_command_class.provider.value = provider
        self.sub_command_class.sub_command_class.all.value = all_devs
        return self._get_result()

    def storage_scan(self):
        """Get the result of the dmg storage scan command.

        Returns:
            CmdResult: an avocado CmdResult object containing the dmg command
                information, e.g. exit status, stdout, stderr, etc.

        Raises:
            CommandFailure: if the dmg storage scan command fails.

        """
        self.set_sub_command("storage")
        self.sub_command_class.set_sub_command("scan")
        return self._get_result()

    def storage_format(self, reformat=False):
        """Get the result of the dmg storage format command.

        Args:
            reformat (bool): always reformat storage, could be destructive.
                This will create control-plane related metadata i.e. superblock
                file and reformat if the storage media is available and
                formattable.

        Returns:
            CmdResult: an avocado CmdResult object containing the dmg command
                information, e.g. exit status, stdout, stderr, etc.

        Raises:
            CommandFailure: if the dmg storage format command fails.

        """
        self.set_sub_command("storage")
        self.sub_command_class.set_sub_command("format")
        self.sub_command_class.sub_command_class.reformat.value = reformat
        return self._get_result()

    def storage_prepare(self, user=None, hugepages="4096", nvme=False,
                        scm=False, reset=False, force=True):
        """Get the result of the dmg storage format command.

        Returns:
            CmdResult: an avocado CmdResult object containing the dmg command
                information, e.g. exit status, stdout, stderr, etc.

        Raises:
            CommandFailure: if the dmg storage prepare command fails.

        """
        self.set_sub_command("storage")
        self.sub_command_class.set_sub_command("prepare")
        self.sub_command_class.sub_command_class.nvme_only.value = nvme
        self.sub_command_class.sub_command_class.scm_only.value = scm
        self.sub_command_class.sub_command_class.target_user.value = \
            getuser() if user is None else user
        self.sub_command_class.sub_command_class.hugepages.value = hugepages
        self.sub_command_class.sub_command_class.reset.value = reset
        self.sub_command_class.sub_command_class.force.value = force
        return self._get_result()

    def pool_create(self, scm_size, uid=None, gid=None, nvme_size=None,
                    target_list=None, svcn=None, group=None, acl_file=None):
        """Create a pool with the dmg command.

        The uid and gid method arguments can be specified as either an integer
        or a string.  If an integer value is specified it will be converted into
        the corresponding user/group name string.

        Args:
            scm_size (int): SCM pool size to create.
            uid (object, optional): User ID with privileges. Defaults to None.
            gid (object, otional): Group ID with privileges. Defaults to None.
            nvme_size (str, optional): NVMe size. Defaults to None.
            target_list (list, optional): a list of storage server unique
                identifiers (ranks) for the DAOS pool
            svcn (str, optional): Number of pool service replicas. Defaults to
                None, in which case 1 is used by the dmg binary in default.
            group (str, optional): DAOS system group name in which to create the
                pool. Defaults to None, in which case "daos_server" is used by
                default.
            acl_file (str, optional): ACL file. Defaults to None.

        Returns:
            CmdResult: an avocado CmdResult object containing the dmg command
                information, e.g. exit status, stdout, stderr, etc.

        Raises:
            CommandFailure: if the dmg pool create command fails.

        """
        self.set_sub_command("pool")
        self.sub_command_class.set_sub_command("create")
        self.sub_command_class.sub_command_class.user.value = \
            getpwuid(uid).pw_name if isinstance(uid, int) else uid
        self.sub_command_class.sub_command_class.group.value = \
            getgrgid(gid).gr_name if isinstance(gid, int) else gid
        self.sub_command_class.sub_command_class.scm_size.value = scm_size
        self.sub_command_class.sub_command_class.nvme_size.value = nvme_size
        if target_list is not None:
            self.sub_command_class.sub_command_class.ranks.value = ",".join(
                [str(target) for target in target_list])
        self.sub_command_class.sub_command_class.nsvc.value = svcn
        self.sub_command_class.sub_command_class.sys.value = group
        self.sub_command_class.sub_command_class.acl_file.value = acl_file
        return self._get_result()

    def pool_destroy(self, pool, force=True):
        """Destroy a pool with the dmg command.

        Args:
            pool (str): Pool UUID to destroy.
            force (bool, optional): Force removal of pool. Defaults to True.

        Returns:
            CmdResult: Object that contains exit status, stdout, and other
                information.

        Raises:
            CommandFailure: if the dmg pool destroy command fails.

        """
        self.set_sub_command("pool")
        self.sub_command_class.set_sub_command("destroy")
        self.sub_command_class.sub_command_class.pool.value = pool
        self.sub_command_class.sub_command_class.force.value = force
        return self._get_result()

    def pool_get_acl(self, pool):
        """Get the ACL for a given pool.

        Args:
            pool (str): Pool for which to get the ACL.

        Returns:
            CmdResult: Object that contains exit status, stdout, and other
                information.

        Raises:
            CommandFailure: if the dmg pool get-acl command fails.

        """
        self.set_sub_command("pool")
        self.sub_command_class.set_sub_command("get-acl")
        self.sub_command_class.sub_command_class.pool.value = pool
        return self._get_result()

    def pool_update_acl(self, pool, acl_file, entry):
        """Update the acl for a given pool.

        Args:
            pool (str): Pool for which to update the ACL.
            acl_file (str): ACL file to update
            entry (str): entry to be updated

        Returns:
            CmdResult: Object that contains exit status, stdout, and other
                information.

        Raises:
            CommandFailure: if the dmg pool update-acl command fails.

        """
        self.set_sub_command("pool")
        self.sub_command_class.set_sub_command("update-acl")
        self.sub_command_class.sub_command_class.pool.value = pool
        self.sub_command_class.sub_command_class.acl_file.value = acl_file
        self.sub_command_class.sub_command_class.entry.value = entry
        return self._get_result()

    def pool_overwrite_acl(self, pool, acl_file):
        """Overwrite the acl for a given pool.

        Args:
            pool (str): Pool for which to overwrite the ACL.
            acl_file (str): ACL file to update

        Returns:
            CmdResult: Object that contains exit status, stdout, and other
                information.

        Raises:
            CommandFailure: if the dmg pool overwrite-acl command fails.

        """
        self.set_sub_command("pool")
        self.sub_command_class.set_sub_command("overwrite-acl")
        self.sub_command_class.sub_command_class.pool.value = pool
        self.sub_command_class.sub_command_class.acl_file.value = acl_file
        return self._get_result()

    def pool_delete_acl(self, pool, principal):
        """Delete the acl for a given pool.

        Args:
            pool (str): Pool for which to delete the ACL.
            principal (str): principal to be deleted

        Returns:
            CmdResult: Object that contains exit status, stdout, and other
                information.

        Raises:
            CommandFailure: if the dmg pool delete-acl command fails.

        """
        self.set_sub_command("pool")
        self.sub_command_class.set_sub_command("delete-acl")
        self.sub_command_class.sub_command_class.pool.value = pool
        self.sub_command_class.sub_command_class.principal.value = principal
        return self._get_result()

    def pool_list(self):
        """List pools.

        Returns:
            CmdResult: Object that contains exit status, stdout, and other
                information.

        Raises:
            CommandFailure: if the dmg pool delete-acl command fails.

        """
        self.set_sub_command("pool")
        self.sub_command_class.set_sub_command("list")
        return self._get_result()

    def pool_set_prop(self, pool, name, value):
        """Set property for a given Pool.

        Args:
            pool (str): Pool uuid for which property is supposed
                        to be set.
            name (str): Property name to be set
            value (str): Property value to be set

        Returns:
            CmdResult: Object that contains exit status, stdout, and other
                       information.

        Raises:
            CommandFailure: if the dmg pool set-prop command fails.

        """
        self.set_sub_command("pool")
        self.sub_command_class.set_sub_command("set-prop")
        self.sub_command_class.sub_command_class.pool.value = pool
        self.sub_command_class.sub_command_class.name.value = name
        self.sub_command_class.sub_command_class.value.value = value
        return self._get_result()

    def system_query(self, rank=None, verbose=True):
        """Query System to know status of servers

        Args:
            rank: Specify specific rank to obtain it's status
                  Defaults to None, which means report all available
                  ranks.
            verbose (bool): To obtain detailed query report

        Returns:
            CmdResult: an avocado CmdResult object containing the dmg command
                information, e.g. exit status, stdout, stderr, etc.

        Raises:
            CommandFailure: if the dmg storage prepare command fails.
        """

        self.set_sub_command("system")
        self.sub_command_class.set_sub_command("query")
        self.sub_command_class.sub_command_class.rank.value = rank
        self.sub_command_class.sub_command_class.verbose.value = verbose
        return self._get_result()


def check_system_query_status(stdout_str):
    """Check if any server crashed

    Args:
        stdout_str (list): list obtained from 'dmg system query -v'
    Result:
        bool: True if no server crashed, False otherwise.
    """
    check = True
    rank_info = []
    failed_rank_list = []
    # iterate to obtain failed rank list
    for i in enumerate(stdout_str):
        rank_info.append(stdout_str[i][0])
        print("rank_info: \n{}".format(rank_info))
        for items in rank_info:
            item = items.split()
            if item[3] in ["Unknown", "Evicted", "Errored", "Unresponsive"]:
                failed_rank_list.append(items)
    # if failed rank list is not empty display the failed ranks
    # and return False
    if failed_rank_list:
        for failed_list in failed_rank_list:
            print("failed_list: {}\n".format(failed_list))
            out = failed_list.split()
            print("Rank {} failed with state '{}'".format(out[0], out[3]))
        check = False
    return check

def get_pool_uuid_service_replicas_from_stdout(stdout_str):
    """Get Pool UUID and Service replicas from stdout.

    stdout_str is something like:
    Active connections: [wolf-3:10001]
    Creating DAOS pool with 100MB SCM and 0B NvMe storage (1.000 ratio)
    Pool-create command SUCCEEDED: UUID: 9cf5be2d-083d-4f6b-9f3e-38d771ee313f,
    Service replicas: 0
    This method makes it easy to create a test.

    Args:
        stdout_str (str): Output of pool create command.

    Returns:
        Tuple (str, str): Tuple that contains two items; Pool UUID and Service
            replicas if found. If not found, the tuple contains None.

    """
    # Find the following with regex. One or more of whitespace after "UUID:"
    # followed by one of more of number, alphabets, or -. Use parenthesis to
    # get the returned value.
    uuid = None
    svc = None
    match = re.search(r" UUID: (.+), Service replicas: (.+)", stdout_str)
    if match:
        uuid = match.group(1)
        svc = match.group(2)
    return uuid, svc


# ************************************************************************
# *** External usage should be replaced by DmgCommand.storage_format() ***
# ************************************************************************
def storage_format(path, hosts, insecure=True):
    """Execute format command through dmg tool to servers provided.

    Args:
        path (str): path to tool's binary
        hosts (list): list of servers to run format on.
        insecure (bool): toggle insecure mode

    Returns:
        Avocado CmdResult object that contains exit status, stdout information.

    """
    # Create and setup the command
    dmg = DmgCommand(path)
    dmg.insecure.value = insecure
    dmg.hostlist.value = hosts

    try:
        result = dmg.storage_format()
    except CommandFailure as details:
        print("<dmg> command failed: {}".format(details))
        return None

    return result<|MERGE_RESOLUTION|>--- conflicted
+++ resolved
@@ -50,11 +50,8 @@
         # whitespaces. If we use "\s+", it'll pick up the second divider as
         # UUID since it's made up of hyphens and \s includes new line.
         "pool_list": r"(?:([0-9a-fA-F-]+) +([0-9,]+))",
-<<<<<<< HEAD
+        "pool_create": r"(?:UUID:|Service replicas:)\s+([A-Za-z0-9-]+)",
         "system_query": r"(\d\s+([0-9a-fA-F-]+)\s+([0-9.]+:[0-9]+)\s+[A-Za-z]+)"
-=======
-        "pool_create": r"(?:UUID:|Service replicas:)\s+([A-Za-z0-9-]+)"
->>>>>>> 2c5cbb7b
     }
 #system_query": r"(\d\s+([0-9a-fA-F-]+)\s+([0-9.]+)\s+[A-Za-z]+)
     def __init__(self, path, yaml_cfg=None):
