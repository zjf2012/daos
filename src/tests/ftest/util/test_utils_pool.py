#!/usr/bin/python
"""
  (C) Copyright 2018-2020 Intel Corporation.

  Licensed under the Apache License, Version 2.0 (the "License");
  you may not use this file except in compliance with the License.
  You may obtain a copy of the License at

      http://www.apache.org/licenses/LICENSE-2.0

  Unless required by applicable law or agreed to in writing, software
  distributed under the License is distributed on an "AS IS" BASIS,
  WITHOUT WARRANTIES OR CONDITIONS OF ANY KIND, either express or implied.
  See the License for the specific language governing permissions and
  limitations under the License.

  GOVERNMENT LICENSE RIGHTS-OPEN SOURCE SOFTWARE
  The Government's rights to use, modify, reproduce, release, perform, display,
  or disclose this software are subject to the terms of the Apache License as
  provided in Contract No. B609815.
  Any reproduction of computer software, computer software documentation, or
  portions thereof marked with this legend must also reproduce the markings.
"""
import os
from time import sleep
import ctypes
import getpass
import grp

from test_utils_base import TestDaosApiBase

from avocado import fail_on
from avocado.utils import process
from command_utils import BasicParameter, CommandFailure
from pydaos.raw import (DaosApiError, DaosServer, DaosPool, c_uuid_to_str,
                        daos_cref)
from general_utils import check_pool_files, DaosTestError
from env_modules import load_mpi

from dmg_utils import get_pool_uuid_service_replicas_from_stdout


class TestPool(TestDaosApiBase):
    """A class for functional testing of DaosPools objects."""

    # Constants to define whether to use API or dmg to create and destroy
    # pool.
    USE_API = "API"
    USE_DMG = "dmg"

<<<<<<< HEAD
    def __init__(self, context, cb_handler=None, dmg_bin_path=None):
=======
    def __init__(self, context, log=None, cb_handler=None, dmg_command=None):
        # pylint: disable=unused-argument
>>>>>>> e9d818a6
        """Initialize a TestPool object.

        Note: 'log' is now a defunct argument and will be removed in the future

        Args:
            context (DaosContext): [description]
            cb_handler (CallbackHandler, optional): callback object to use with
                the API methods. Defaults to None.
            dmg_command (DmgCommand): DmgCommand used to call dmg command. If
                control_method is set to dmg, this value needs to be set. It
                can be obtained by calling self.get_dmg_command() from a test.
                It'll return the object with -l <Access Point host:port> and
                --insecure.
        """
        super(TestPool, self).__init__("/run/pool/*", cb_handler)
        self.context = context
        self.uid = os.geteuid()
        self.gid = os.getegid()

        self.mode = BasicParameter(None)
        self.name = BasicParameter(None)            # server group name
        self.svcn = BasicParameter(1, 1)
        self.target_list = BasicParameter(None)
        self.scm_size = BasicParameter(None)
        self.nvme_size = BasicParameter(0, 0)
        # Set USE_API to use API or USE_DMG to use dmg. If it's not set, API is
        # used.
        self.control_method = BasicParameter(self.USE_API, self.USE_API)
        uname = getpass.getuser()
        gname = grp.getgrnam(uname)[0]
        self.username = BasicParameter(uname, uname)
        self.groupname = BasicParameter(gname, gname)

        self.pool = None
        self.uuid = None
        self.info = None
        self.svc_ranks = None
        self.connected = False
        self.dmg = dmg_command

    @fail_on(CommandFailure)
    @fail_on(DaosApiError)
    def create(self):
        """Create a pool with either API or dmg.

        To use dmg, the test needs to set control_method.value to USE_DMG
        prior to calling this method. The recommended way is to specify the
        pool block in yaml. For example,

        pool:
            control_method: dmg

        This tells this method to use dmg. The test also needs to set
        dmg_bin_path through the constructor if dmg is used. For example,

        self.pool = TestPool(self.context,
                             dmg_bin_path=self.basepath + '/install/bin')

        If it wants to use --nsvc option, it needs to set the value to
        svcn.value. Otherwise, 1 is used. If it wants to use --group, it needs
        to set groupname.value. If it wants to use --user, it needs to set
        username.value. If it wants to add other options, directly set it
        to self.dmg.action_command. Refer dmg_utils.py pool_create method for
        more details.

        To test the negative case on create, the test needs to catch
        CommandFailure for dmg and DaosApiError for API. Thus, we need to make
        more than one line modification to the test only for this purpose.
        Currently, pool_svc is the only test that needs this change.
        """
        self.destroy()
        if self.target_list.value is not None:
            self.log.info(
                "Creating a pool on targets %s", self.target_list.value)
        else:
            self.log.info("Creating a pool")
        self.pool = DaosPool(self.context)
        if self.control_method.value == self.USE_API:
            kwargs = {
                "mode": self.mode.value,
                "uid": self.uid,
                "gid": self.gid,
                "scm_size": self.scm_size.value,
                "group": self.name.value,
                "target_list": self.target_list.value,
                "svcn": self.svcn.value,
                "nvme_size": self.nvme_size.value,
            }
            self._call_method(self.pool.create, kwargs)
        else:
            if self.dmg is None:
                raise DaosTestError(
                    "self.dmg is None. dmg_command needs to be set through "
                    "the constructor of TestPool to create pool with dmg.")
            self.dmg.request.value = "pool"
            # Currently, there is one test that creates the pool over the
            # subset of the server hosts; pool/evict_test. To do so, the test
            # needs to set the rank(s) to target_list.value starting from 0.
            # e.g., if you're using 4 server hosts; wolf-1, wolf-2, wolf-3, and
            # wolf-4, and want to create a pool over the first two hosts;
            # wolf-1 and 2, then set the list [0, 1] to target_list.value.
            # We'll convert it to the comma separated string and set it to dmg.
            # For instance, [0, 1] will result in dmg pool create -r 0,1. If
            # you don't set target_list.value, -r won't be used, in which case
            # the pool is created over all the server hosts.
            if self.target_list.value is None:
                ranks_comma_separated = None
            else:
                ranks_comma_separated = ""
                for i in range(len(self.target_list.value)):
                    ranks_comma_separated += str(self.target_list.value[i])
                    # If this element is not the last one, append comma
                    if i < len(self.target_list.value) - 1:
                        ranks_comma_separated += ","
            # Call the dmg pool create command
            self.dmg.action.value = "create"
            self.dmg.get_action_command()
            # uid/gid used in API correspond to --user and --group in dmg.
            # group, or self.name.value, used in API is called server group and
            # it's different from the group name passed in to --group. Server
            # group isn't used in dmg. We don't pass it into the command, but
            # we'll still use it to set self.pool.group
            self.dmg.action_command.group.value = self.groupname.value
            self.dmg.action_command.user.value = self.username.value
            self.dmg.action_command.scm_size.value = self.scm_size.value
            self.dmg.action_command.ranks.value = ranks_comma_separated
            self.dmg.action_command.nsvc.value = self.svcn.value
            create_result = self.dmg.run()
            self.log.info("Result stdout = %s", create_result.stdout)
            self.log.info("Result exit status = %s", create_result.exit_status)
            # Get UUID and service replica from the output
            uuid_svc = get_pool_uuid_service_replicas_from_stdout(
                create_result.stdout)
            new_uuid = uuid_svc[0]
            service_replica = uuid_svc[1]

            # 3. Create DaosPool object. The process is similar to the one in
            # DaosPool.create, but there are some modifications
            if self.name.value is None:
                self.pool.group = None
            else:
                self.pool.group = ctypes.create_string_buffer(self.name.value)
            # Modification 1: Use the length of service_replica returned by dmg
            # to calculate rank_t. Note that we assume we always get a single
            # number. I'm not sure if we ever get multiple numbers, but in that
            # case, we need to modify this implementation to create a list out
            # of the multiple numbers possibly separated by comma
            service_replicas = [int(service_replica)]
            rank_t = ctypes.c_uint * len(service_replicas)
            # Modification 2: Use the service_replicas list to generate rank.
            # In DaosPool, we first use some garbage 999999 values and let DAOS
            # set the correct values, but we can't do that here, so we need to
            # set the correct rank value by ourself
            rank = rank_t(*list([svc for svc in service_replicas]))
            rl_ranks = ctypes.POINTER(ctypes.c_uint)(rank)
            # Modification 3: Similar to 1. Use the length of service_replicas
            # list instead of self.svcn.value
            self.pool.svc = daos_cref.RankList(rl_ranks, len(service_replicas))

            # 4. Set UUID and attached to the DaosPool object
            self.pool.set_uuid_str(new_uuid)
            self.pool.attached = 1

        self.svc_ranks = [
            int(self.pool.svc.rl_ranks[index])
            for index in range(self.pool.svc.rl_nr)]
        self.uuid = self.pool.get_uuid_str()

    @fail_on(DaosApiError)
    def connect(self, permission=2):
        """Connect to the pool.

        Args:
            permission (int, optional): connect permission. Defaults to 2.

        Returns:
            bool: True if the pool has been connected; False if the pool was
                already connected or the pool is not defined.

        """
        if self.pool and not self.connected:
            kwargs = {"flags": permission}
            self.log.info(
                "Connecting to pool %s with permission %s (flag: %s)",
                self.uuid, permission, kwargs["flags"])
            self._call_method(self.pool.connect, kwargs)
            self.connected = True
            return True
        return False

    @fail_on(DaosApiError)
    def disconnect(self):
        """Disconnect from connected pool.

        Returns:
            bool: True if the pool has been disconnected; False if the pool was
                already disconnected or the pool is not defined.

        """
        if self.pool and self.connected:
            self.log.info("Disonnecting from pool %s", self.uuid)
            self._call_method(self.pool.disconnect, {})
            self.connected = False
            return True
        return False

    @fail_on(CommandFailure)
    @fail_on(DaosApiError)
    def destroy(self, force=1):
        """Destroy the pool with either API or dmg.

        It uses control_method member previously set, so if you want to use the
        other way for some reason, update it before calling this method.

        Args:
            force (int, optional): force flag. Defaults to 1.

        Returns:
            bool: True if the pool has been destroyed; False if the pool is not
                defined.

        """
        if self.pool:
            self.disconnect()
            self.log.info("Destroying pool %s", self.uuid)
            if self.control_method.value == self.USE_API:
                if self.pool.attached:
                    self._call_method(self.pool.destroy, {"force": force})
            elif self.control_method.value == self.USE_DMG:
                if self.pool.attached:
                    self.dmg.action.value = "destroy"
                    self.dmg.get_action_command()
                    self.dmg.action_command.pool.value = self.uuid
                    self.dmg.action_command.force.value = force
                    self.dmg.run()
            else:
                self.log.error("Cannot destroy pool! Use USE_API or USE_DMG")
                return False
            self.pool = None
            self.uuid = None
            self.info = None
            self.svc_ranks = None
            return True
        return False

    @fail_on(DaosApiError)
    def get_info(self):
        """Query the pool for information.

        Sets the self.info attribute.
        """
        if self.pool:
            self.connect()
            self._call_method(self.pool.pool_query, {})
            self.info = self.pool.pool_info

    def check_pool_info(self, pi_uuid=None, pi_ntargets=None, pi_nnodes=None,
                        pi_ndisabled=None, pi_map_ver=None, pi_leader=None,
                        pi_bits=None):
        # pylint: disable=unused-argument
        """Check the pool info attributes.

        Note:
            Arguments may also be provided as a string with a number preceeded
            by '<', '<=', '>', or '>=' for other comparisions besides the
            default '=='.

        Args:
            pi_uuid (str, optional): pool uuid. Defaults to None.
            pi_ntargets (int, optional): number of targets. Defaults to None.
            pi_nnodes (int, optional): number of nodes. Defaults to None.
            pi_ndisabled (int, optional): number of disabled. Defaults to None.
            pi_map_ver (int, optional): pool map version. Defaults to None.
            pi_leader (int, optional): pool leader. Defaults to None.
            pi_bits (int, optional): pool bits. Defaults to None.

        Note:
            Arguments may also be provided as a string with a number preceeded
            by '<', '<=', '>', or '>=' for other comparisions besides the
            default '=='.

        Returns:
            bool: True if at least one expected value is specified and all the
                specified values match; False otherwise

        """
        self.get_info()
        checks = [
            (key,
             c_uuid_to_str(getattr(self.info, key))
             if key == "pi_uuid" else getattr(self.info, key),
             val)
            for key, val in locals().items()
            if key != "self" and val is not None]
        return self._check_info(checks)

    def check_pool_space(self, ps_free_min=None, ps_free_max=None,
                         ps_free_mean=None, ps_ntargets=None, ps_padding=None):
        # pylint: disable=unused-argument
        """Check the pool info space attributes.

        Note:
            Arguments may also be provided as a string with a number preceeded
            by '<', '<=', '>', or '>=' for other comparisions besides the
            default '=='.

        Args:
            ps_free_min (list, optional): minimum free space per device.
                Defaults to None.
            ps_free_max (list, optional): maximum free space per device.
                Defaults to None.
            ps_free_mean (list, optional): mean free space per device.
                Defaults to None.
            ps_ntargets (int, optional): number of targets. Defaults to None.
            ps_padding (int, optional): space padding. Defaults to None.

        Note:
            Arguments may also be provided as a string with a number preceeded
            by '<', '<=', '>', or '>=' for other comparisions besides the
            default '=='.

        Returns:
            bool: True if at least one expected value is specified and all the
                specified values match; False otherwise

        """
        self.get_info()
        checks = []
        for key in ("ps_free_min", "ps_free_max", "ps_free_mean"):
            val = locals()[key]
            if isinstance(val, list):
                for index, item in val:
                    checks.append((
                        "{}[{}]".format(key, index),
                        getattr(self.info.pi_space, key)[index],
                        item))
        for key in ("ps_ntargets", "ps_padding"):
            val = locals()[key]
            if val is not None:
                checks.append(key, getattr(self.info.pi_space, key), val)
        return self._check_info(checks)

    def check_pool_daos_space(self, s_total=None, s_free=None):
        # pylint: disable=unused-argument
        """Check the pool info daos space attributes.

        Note:
            Arguments may also be provided as a string with a number preceeded
            by '<', '<=', '>', or '>=' for other comparisions besides the
            default '=='.

        Args:
            s_total (list, optional): total space per device. Defaults to None.
            s_free (list, optional): free space per device. Defaults to None.

        Note:
            Arguments may also be provided as a string with a number preceeded
            by '<', '<=', '>', or '>=' for other comparisions besides the
            default '=='.

        Returns:
            bool: True if at least one expected value is specified and all the
                specified values match; False otherwise

        """
        self.get_info()
        checks = [
            ("{}_{}".format(key, index),
             getattr(self.info.pi_space.ps_space, key)[index],
             item)
            for key, val in locals().items()
            if key != "self" and val is not None
            for index, item in enumerate(val)]
        return self._check_info(checks)

    def check_rebuild_status(self, rs_version=None, rs_seconds=None,
                             rs_errno=None, rs_done=None, rs_padding32=None,
                             rs_fail_rank=None, rs_toberb_obj_nr=None,
                             rs_obj_nr=None, rs_rec_nr=None, rs_size=None):
        # pylint: disable=unused-argument
        # pylint: disable=too-many-arguments
        """Check the pool info rebuild attributes.

        Note:
            Arguments may also be provided as a string with a number preceeded
            by '<', '<=', '>', or '>=' for other comparisions besides the
            default '=='.

        Args:
            rs_version (int, optional): rebuild version. Defaults to None.
            rs_seconds (int, optional): rebuild seconds. Defaults to None.
            rs_errno (int, optional): rebuild error number. Defaults to None.
            rs_done (int, optional): rebuild done flag. Defaults to None.
            rs_padding32 (int, optional): padding. Defaults to None.
            rs_fail_rank (int, optional): rebuild fail target. Defaults to None.
            rs_toberb_obj_nr (int, optional): number of objects to be rebuilt.
                Defaults to None.
            rs_obj_nr (int, optional): number of rebuilt objects.
                Defaults to None.
            rs_rec_nr (int, optional): number of rebuilt records.
                Defaults to None.
            rs_size (int, optional): size of all rebuilt records.

        Note:
            Arguments may also be provided as a string with a number preceeded
            by '<', '<=', '>', or '>=' for other comparisions besides the
            default '=='.

        Returns:
            bool: True if at least one expected value is specified and all the
                specified values match; False otherwise

        """
        self.get_info()
        checks = [
            (key, getattr(self.info.pi_rebuild_st, key), val)
            for key, val in locals().items()
            if key != "self" and val is not None]
        return self._check_info(checks)

    def rebuild_complete(self):
        """Determine if the pool rebuild is complete.

        Returns:
            bool: True if pool rebuild is complete; False otherwise

        """
        self.display_pool_rebuild_status()
        return self.info.pi_rebuild_st.rs_done == 1

    def wait_for_rebuild(self, to_start, interval=1):
        """Wait for the rebuild to start or end.

        Args:
            to_start (bool): whether to wait for rebuild to start or end
            interval (int): number of seconds to wait in between rebuild
                completion checks
        """
        self.log.info(
            "Waiting for rebuild to %s ...",
            "start" if to_start else "complete")
        while self.rebuild_complete() == to_start:
            self.log.info(
                "  Rebuild %s ...",
                "has not yet started" if to_start else "in progress")
            sleep(interval)
        self.log.info(
            "Rebuild %s detected", "start" if to_start else "completion")

    @fail_on(DaosApiError)
    def start_rebuild(self, ranks, daos_log):
        """Kill the specific server ranks using this pool.

        Args:
            ranks (list): a list of daos server ranks (int) to kill
            daos_log (DaosLog): object for logging messages

        Returns:
            bool: True if the server ranks have been killed and the ranks have
            been excluded from the pool; False if the pool is undefined

        """
        msg = "Killing DAOS ranks {} from server group {}".format(
            ranks, self.name.value)
        self.log.info(msg)
        daos_log.info(msg)
        for rank in ranks:
            server = DaosServer(self.context, self.name.value, rank)
            self._call_method(server.kill, {"force": 1})
        return self.exclude(ranks, daos_log)

    @fail_on(DaosApiError)
    def exclude(self, ranks, daos_log):
        """Manually exclude a rank from this pool.

        Args:
            ranks (list): a list daos server ranks (int) to exclude
            daos_log (DaosLog): object for logging messages

        Returns:
            bool: True if the ranks were excluded from the pool; False if the
                pool is undefined

        """
        if self.pool:
            msg = "Excluding server ranks {} from pool {}".format(
                ranks, self.uuid)
            self.log.info(msg)
            daos_log.info(msg)
            self._call_method(self.pool.exclude, {"rank_list": ranks})
            return True
        return False

    def check_files(self, hosts):
        """Check if pool files exist on the specified list of hosts.

        Args:
            hosts (list): list of hosts

        Returns:
            bool: True if the files for this pool exist on each host; False
                otherwise

        """
        return check_pool_files(self.log, hosts, self.uuid.lower())

    def write_file(self, orterun, processes, hostfile, size, timeout=60):
        """Write a file to the pool.

        Args:
            orterun (str): full path to the orterun command
            processes (int): number of processes to launch
            hosts (list): list of clients from which to write the file
            size (int): size of the file to create in bytes
            timeout (int, optional): number of seconds before timing out the
                command. Defaults to 60 seconds.

        Returns:
            process.CmdResult: command execution result

        """
        self.log.info("Writing %s bytes to pool %s", size, self.uuid)
        env = {
            "DAOS_POOL": self.uuid,
            "DAOS_SVCL": "1",
            "DAOS_SINGLETON_CLI": "1",
            "PYTHONPATH": os.getenv("PYTHONPATH", ""),
        }
        load_mpi("openmpi")
        current_path = os.path.dirname(os.path.abspath(__file__))
        command = "{} --np {} --hostfile {} {} {} testfile".format(
            orterun, processes, hostfile,
            os.path.join(current_path, "write_some_data.py"), size)
        return process.run(command, timeout, True, False, "both", True, env)

    def get_pool_daos_space(self):
        """Get the pool info daos space attributes as a dictionary.

        Returns:
            dict: a dictionary of lists of the daos space attributes

        """
        self.get_info()
        keys = ("s_total", "s_free")
        return {key: getattr(self.info.pi_space.ps_space, key) for key in keys}

    def display_pool_daos_space(self, msg=None):
        """Display the pool info daos space attributes.

        Args:
            msg (str, optional): optional text to include in the output.
                Defaults to None.
        """
        daos_space = self.get_pool_daos_space()
        sizes = [
            "{}[{}]={}".format(key, index, item)
            for key in sorted(daos_space.keys())
            for index, item in enumerate(daos_space[key])]
        self.log.info(
            "Pool %s space%s:\n  %s", self.uuid,
            " " + msg if isinstance(msg, str) else "", "\n  ".join(sizes))

    def get_pool_rebuild_status(self):
        """Get the pool info rebuild status attributes as a dictionary.

        Returns:
            dict: a dictionary of lists of the rebuild status attributes

        """
        self.get_info()
        keys = (
            "rs_version", "rs_pad_32", "rs_errno", "rs_done",
            "rs_toberb_obj_nr", "rs_obj_nr", "rs_rec_nr")
        return {key: getattr(self.info.pi_rebuild_st, key) for key in keys}

    def display_pool_rebuild_status(self):
        """Display the pool info rebuild status attributes."""
        status = self.get_pool_rebuild_status()
        self.log.info(
            "Pool rebuild status: %s",
            ", ".join(
                ["{}={}".format(key, status[key]) for key in sorted(status)]))

    def read_data_during_rebuild(self, container):
        """Read data from the container while rebuild is active.

        Args:
            container (TestContainer): container from which to read data

        Returns:
            bool: True if all the data is read sucessfully befoire rebuild
                completes; False otherwise

        """
        container.open()
        self.log.info(
            "Reading objects in container %s during rebuild", self.uuid)

        # Attempt to read all of the data from the container during rebuild
        index = 0
        status = read_incomplete = index < len(container.written_data)
        while not self.rebuild_complete() and read_incomplete:
            try:
                status &= container.written_data[index].read_object(container)
            except DaosTestError as error:
                self.log.error(str(error))
                status = False
            index += 1
            read_incomplete = index < len(container.written_data)

        # Verify that all of the container data was read successfully
        if read_incomplete:
            self.log.error(
                "Rebuild completed before all the written data could be read")
            status = False
        elif not status:
            self.log.error("Errors detected reading data during rebuild")
        return status<|MERGE_RESOLUTION|>--- conflicted
+++ resolved
@@ -21,23 +21,22 @@
   Any reproduction of computer software, computer software documentation, or
   portions thereof marked with this legend must also reproduce the markings.
 """
+import ctypes
 import os
+from grp import getgrgid
+from pwd import getpwuid
 from time import sleep
-import ctypes
-import getpass
-import grp
-
-from test_utils_base import TestDaosApiBase
 
 from avocado import fail_on
 from avocado.utils import process
+
 from command_utils import BasicParameter, CommandFailure
+from dmg_utils import get_pool_uuid_service_replicas_from_stdout
+from env_modules import load_mpi
+from general_utils import check_pool_files, DaosTestError
 from pydaos.raw import (DaosApiError, DaosServer, DaosPool, c_uuid_to_str,
                         daos_cref)
-from general_utils import check_pool_files, DaosTestError
-from env_modules import load_mpi
-
-from dmg_utils import get_pool_uuid_service_replicas_from_stdout
+from test_utils_base import TestDaosApiBase
 
 
 class TestPool(TestDaosApiBase):
@@ -48,12 +47,7 @@
     USE_API = "API"
     USE_DMG = "dmg"
 
-<<<<<<< HEAD
-    def __init__(self, context, cb_handler=None, dmg_bin_path=None):
-=======
-    def __init__(self, context, log=None, cb_handler=None, dmg_command=None):
-        # pylint: disable=unused-argument
->>>>>>> e9d818a6
+    def __init__(self, context, cb_handler=None, dmg=None):
         """Initialize a TestPool object.
 
         Note: 'log' is now a defunct argument and will be removed in the future
@@ -62,11 +56,9 @@
             context (DaosContext): [description]
             cb_handler (CallbackHandler, optional): callback object to use with
                 the API methods. Defaults to None.
-            dmg_command (DmgCommand): DmgCommand used to call dmg command. If
-                control_method is set to dmg, this value needs to be set. It
-                can be obtained by calling self.get_dmg_command() from a test.
-                It'll return the object with -l <Access Point host:port> and
-                --insecure.
+            dmg_command (DmgCommand): DmgCommand object, already configured
+                to comunicate with the daos servers, used to create and destroy
+                pools if so configured (see control_method). Defaults to None.
         """
         super(TestPool, self).__init__("/run/pool/*", cb_handler)
         self.context = context
@@ -79,20 +71,17 @@
         self.target_list = BasicParameter(None)
         self.scm_size = BasicParameter(None)
         self.nvme_size = BasicParameter(0, 0)
+
         # Set USE_API to use API or USE_DMG to use dmg. If it's not set, API is
         # used.
         self.control_method = BasicParameter(self.USE_API, self.USE_API)
-        uname = getpass.getuser()
-        gname = grp.getgrnam(uname)[0]
-        self.username = BasicParameter(uname, uname)
-        self.groupname = BasicParameter(gname, gname)
 
         self.pool = None
         self.uuid = None
         self.info = None
         self.svc_ranks = None
         self.connected = False
-        self.dmg = dmg_command
+        self.dmg = dmg
 
     @fail_on(CommandFailure)
     @fail_on(DaosApiError)
@@ -101,28 +90,24 @@
 
         To use dmg, the test needs to set control_method.value to USE_DMG
         prior to calling this method. The recommended way is to specify the
-        pool block in yaml. For example,
-
-        pool:
-            control_method: dmg
-
-        This tells this method to use dmg. The test also needs to set
-        dmg_bin_path through the constructor if dmg is used. For example,
-
-        self.pool = TestPool(self.context,
-                             dmg_bin_path=self.basepath + '/install/bin')
-
-        If it wants to use --nsvc option, it needs to set the value to
-        svcn.value. Otherwise, 1 is used. If it wants to use --group, it needs
-        to set groupname.value. If it wants to use --user, it needs to set
-        username.value. If it wants to add other options, directly set it
-        to self.dmg.action_command. Refer dmg_utils.py pool_create method for
-        more details.
-
-        To test the negative case on create, the test needs to catch
-        CommandFailure for dmg and DaosApiError for API. Thus, we need to make
-        more than one line modification to the test only for this purpose.
-        Currently, pool_svc is the only test that needs this change.
+        pool block in yaml. For example:
+
+            pool:
+                control_method: dmg
+
+        This tells this method to use dmg. The test also needs to provide a
+        DaosCommand object for the dmg argument of the class constructor in
+        order to use the dmg control method. For example:
+
+            self.pool = TestPool(self.context, dmg=self.get_dmg_command())
+
+        The current uid, gid, name, svcn, target_list, scm_size, and nvme_size
+        values are mapped to the appropriate dmg pool create command line
+        arguments.
+
+        In either case, using dmg or the API, if an error is encountered,
+        possibly for negative testing, this method will raise a TestFail
+        exception.
         """
         self.destroy()
         if self.target_list.value is not None:
@@ -148,75 +133,62 @@
                 raise DaosTestError(
                     "self.dmg is None. dmg_command needs to be set through "
                     "the constructor of TestPool to create pool with dmg.")
+            # Call the dmg pool create command
             self.dmg.request.value = "pool"
-            # Currently, there is one test that creates the pool over the
-            # subset of the server hosts; pool/evict_test. To do so, the test
-            # needs to set the rank(s) to target_list.value starting from 0.
-            # e.g., if you're using 4 server hosts; wolf-1, wolf-2, wolf-3, and
-            # wolf-4, and want to create a pool over the first two hosts;
-            # wolf-1 and 2, then set the list [0, 1] to target_list.value.
-            # We'll convert it to the comma separated string and set it to dmg.
-            # For instance, [0, 1] will result in dmg pool create -r 0,1. If
-            # you don't set target_list.value, -r won't be used, in which case
-            # the pool is created over all the server hosts.
-            if self.target_list.value is None:
-                ranks_comma_separated = None
-            else:
-                ranks_comma_separated = ""
-                for i in range(len(self.target_list.value)):
-                    ranks_comma_separated += str(self.target_list.value[i])
-                    # If this element is not the last one, append comma
-                    if i < len(self.target_list.value) - 1:
-                        ranks_comma_separated += ","
-            # Call the dmg pool create command
             self.dmg.action.value = "create"
             self.dmg.get_action_command()
-            # uid/gid used in API correspond to --user and --group in dmg.
-            # group, or self.name.value, used in API is called server group and
-            # it's different from the group name passed in to --group. Server
-            # group isn't used in dmg. We don't pass it into the command, but
-            # we'll still use it to set self.pool.group
-            self.dmg.action_command.group.value = self.groupname.value
-            self.dmg.action_command.user.value = self.username.value
+
+            # Define the "dmg pool create" command parameter values
+            if self.uid is not None:
+                # Convert the user ID to a user name for the dmg command
+                self.dmg.action_command.user.value = getpwuid(self.uid).pw_name
+            else:
+                self.dmg.action_command.user.value = None
+            if self.gid is not None:
+                # Convert the group ID to a group name for the dmg command
+                self.dmg.action_command.group.value = getgrgid(self.gid).gr_name
+            else:
+                self.dmg.action_command.group.value = None
             self.dmg.action_command.scm_size.value = self.scm_size.value
-            self.dmg.action_command.ranks.value = ranks_comma_separated
+            if self.target_list.value is not None:
+                # Convert the list of target ranks into a comma-separated list
+                self.dmg.action_command.ranks.value = ",".join(
+                    [str(target) for target in self.target_list.value])
+            else:
+                self.dmg.action_command.ranks.value = None
             self.dmg.action_command.nsvc.value = self.svcn.value
+
+            # Execute the dmg command to get the pool uuid and svc list
             create_result = self.dmg.run()
             self.log.info("Result stdout = %s", create_result.stdout)
             self.log.info("Result exit status = %s", create_result.exit_status)
+
             # Get UUID and service replica from the output
-            uuid_svc = get_pool_uuid_service_replicas_from_stdout(
+            uuid, svc = get_pool_uuid_service_replicas_from_stdout(
                 create_result.stdout)
-            new_uuid = uuid_svc[0]
-            service_replica = uuid_svc[1]
 
             # 3. Create DaosPool object. The process is similar to the one in
             # DaosPool.create, but there are some modifications
-            if self.name.value is None:
-                self.pool.group = None
-            else:
+
+            # Populte the empty DaosPool object with the properties of the pool
+            # created with dmg pool create.
+            if self.name.value is not None:
                 self.pool.group = ctypes.create_string_buffer(self.name.value)
-            # Modification 1: Use the length of service_replica returned by dmg
-            # to calculate rank_t. Note that we assume we always get a single
-            # number. I'm not sure if we ever get multiple numbers, but in that
-            # case, we need to modify this implementation to create a list out
-            # of the multiple numbers possibly separated by comma
-            service_replicas = [int(service_replica)]
+
+            # Convert the string of service replicas from the dmg command output
+            # into an ctype array for the DaosPool object using the same
+            # technique used in DaosPool.create().
+            service_replicas = [int(value) for value in svc.split(",")]
             rank_t = ctypes.c_uint * len(service_replicas)
-            # Modification 2: Use the service_replicas list to generate rank.
-            # In DaosPool, we first use some garbage 999999 values and let DAOS
-            # set the correct values, but we can't do that here, so we need to
-            # set the correct rank value by ourself
             rank = rank_t(*list([svc for svc in service_replicas]))
             rl_ranks = ctypes.POINTER(ctypes.c_uint)(rank)
-            # Modification 3: Similar to 1. Use the length of service_replicas
-            # list instead of self.svcn.value
             self.pool.svc = daos_cref.RankList(rl_ranks, len(service_replicas))
 
-            # 4. Set UUID and attached to the DaosPool object
-            self.pool.set_uuid_str(new_uuid)
+            # Set UUID and attached for the DaosPool object
+            self.pool.set_uuid_str(uuid)
             self.pool.attached = 1
 
+        # Set the TestPool attributes for the created pool
         self.svc_ranks = [
             int(self.pool.svc.rl_ranks[index])
             for index in range(self.pool.svc.rl_nr)]
@@ -276,28 +248,38 @@
                 defined.
 
         """
+        status = False
         if self.pool:
             self.disconnect()
-            self.log.info("Destroying pool %s", self.uuid)
-            if self.control_method.value == self.USE_API:
-                if self.pool.attached:
+            if self.pool.attached:
+                self.log.info("Destroying pool %s", self.uuid)
+
+                if self.control_method.value == self.USE_API:
                     self._call_method(self.pool.destroy, {"force": force})
-            elif self.control_method.value == self.USE_DMG:
-                if self.pool.attached:
+                    status = True
+
+                elif self.dmg is not None:
                     self.dmg.action.value = "destroy"
                     self.dmg.get_action_command()
                     self.dmg.action_command.pool.value = self.uuid
                     self.dmg.action_command.force.value = force
                     self.dmg.run()
-            else:
-                self.log.error("Cannot destroy pool! Use USE_API or USE_DMG")
-                return False
+                    status = True
+
+                elif self.control_method.value == self.USE_DMG:
+                    self.log.error("Error: Undefined dmg command")
+
+                else:
+                    self.log.error(
+                        "Error: Undefined control_method: %s",
+                        self.control_method.value)
+
             self.pool = None
             self.uuid = None
             self.info = None
             self.svc_ranks = None
-            return True
-        return False
+
+        return status
 
     @fail_on(DaosApiError)
     def get_info(self):
