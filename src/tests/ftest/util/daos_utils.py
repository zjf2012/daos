#!/usr/bin/python
"""
  (C) Copyright 2018-2020 Intel Corporation.

  Licensed under the Apache License, Version 2.0 (the "License");
  you may not use this file except in compliance with the License.
  You may obtain a copy of the License at

      http://www.apache.org/licenses/LICENSE-2.0

  Unless required by applicable law or agreed to in writing, software
  distributed under the License is distributed on an "AS IS" BASIS,
  WITHOUT WARRANTIES OR CONDITIONS OF ANY KIND, either express or implied.
  See the License for the specific language governing permissions and
  limitations under the License.

  GOVERNMENT LICENSE RIGHTS-OPEN SOURCE SOFTWARE
  The Government's rights to use, modify, reproduce, release, perform, display,
  or disclose this software are subject to the terms of the Apache License as
  provided in Contract No. B609815.
  Any reproduction of computer software, computer software documentation, or
  portions thereof marked with this legend must also reproduce the markings.
"""
from command_utils_base import \
    CommandFailure, FormattedParameter, CommandWithParameters
from command_utils import CommandWithSubCommand


class DaosCommand(CommandWithSubCommand):
    """Defines a object representing a daos command."""

    METHOD_REGEX = {
        "run": r"(.*)",
        "container_create": r"container ([0-9a-f-]+)",
        # daos pool list-cont returns the date, host name, and container UUID
        # as below:
        # 03/31-21:32:24.53 wolf-3 2f69b198-8478-472e-b6c8-02a451f4de1b
        # UUID is made up of 36 characters of hex and -.
        "pool_list_cont": r"([0-9a-f-]{36})",
        # Sample pool query output.
        # 04/19-18:31:26.90 wolf-3 Pool 3e59b386-fda0-404e-af7e-3ff0a38d1f81,
        #    ntarget=8, disabled=0
        # 04/19-18:31:26.90 wolf-3 Pool space info:
        # 04/19-18:31:26.90 wolf-3 - Target(VOS) count:8
        # 04/19-18:31:26.90 wolf-3 - SCM:
        # 04/19-18:31:26.90 wolf-3   Total size: 1000000000
        # 04/19-18:31:26.90 wolf-3   Free: 999997440, min:124999680,
        #     max:124999680, mean:124999680
        # 04/19-18:31:26.90 wolf-3 - NVMe:
        # 04/19-18:31:26.90 wolf-3   Total size: 0
        # 04/19-18:31:26.90 wolf-3   Free: 0, min:0, max:0, mean:0
        # 04/19-18:31:26.90 wolf-3 Rebuild idle, 0 objs, 0 recs
        "pool_query": r"(?:Pool\s*([A-Za-z0-9-]+),\s*ntarget=([0-9])," +
                      r"\s*disabled=([0-9])|Target\(VOS\) count:\s*([0-9])|" +
                      r"(?:SCM:\s+.*|NVMe:\s+.*)Total\s+size:\s+([0-9]+)" +
                      r"\s+.*Free:\s+([0-9]+),\s+min:([0-9]+),\s+" +
                      r"max:([0-9]+),\s+mean:([0-9]+)|" +
                      r"Rebuild\s*idle,\s*([0-9]+)\s*objs,\s*([0-9]+)\s*recs)",
        # Sample list-attrs output.
        # 04/19-21:16:31.62 wolf-3 Pool attributes:
        # 04/19-21:16:31.62 wolf-3 attr0
        # 04/19-21:16:31.62 wolf-3 attr1
        "pool_list_attrs": r"\b([^:\s]+)\n",
        # Sample get-attr output - no line break.
        # 04/19-21:16:32.66 wolf-3 Pool's attr2 attribute value:
        # 04/19-21:16:32.66 wolf-3 val2
        "pool_get_attr": r"\b(\S+)$"
    }

    def __init__(self, path):
        """Create a daos Command object.

        Args:
            path (str): path to the daos command
        """
        super(DaosCommand, self).__init__("/run/daos/*", "daos", path)

    def get_sub_command_class(self):
        # pylint: disable=redefined-variable-type
        """Get the dmg sub command object based upon the sub-command."""
        if self.sub_command.value == "pool":
            self.sub_command_class = self.PoolSubCommand()
        elif self.sub_command.value == "container":
            self.sub_command_class = self.ContainerSubCommand()
        elif self.sub_command.value == "object":
            self.sub_command_class = self.ObjectSubCommand()
        else:
            self.sub_command_class = None

    class PoolSubCommand(CommandWithSubCommand):
        """Defines an object for the daos pool sub command."""

        def __init__(self):
            """Create a daos pool subcommand object."""
            super(DaosCommand.PoolSubCommand, self).__init__(
                "/run/daos/pool/*", "pool")

        def get_sub_command_class(self):
            # pylint: disable=redefined-variable-type
            """Get the dmg network sub command object."""
            if self.sub_command.value == "list-containers":
                self.sub_command_class = self.ListContainersSubCommand()
            elif self.sub_command.value == "query":
                self.sub_command_class = self.QuerySubCommand()
            elif self.sub_command.value == "stat":
                self.sub_command_class = self.StatSubCommand()
            elif self.sub_command.value == "list-attrs":
                self.sub_command_class = self.ListAttrsSubCommand()
            elif self.sub_command.value == "get-attr":
                self.sub_command_class = self.GetAttrSubCommand()
            elif self.sub_command.value == "set-attr":
                self.sub_command_class = self.SetAttrSubCommand()
            else:
                self.sub_command_class = None

        class CommonPoolSubCommand(CommandWithParameters):
            """Defines an object for the common daos pool sub-command."""

            def __init__(self, sub_command):
                """Create a common daos pool sub-command object.

                Args:
                    sub_command (str): sub-command name
                """
                super(
                    DaosCommand.PoolSubCommand.CommonPoolSubCommand,
                    self).__init__(
                        "/run/daos/pool/{}/*".format(sub_command), sub_command)
                self.pool = FormattedParameter("--pool={}")
                self.sys_name = FormattedParameter("--sys-name={}")
                self.svc = FormattedParameter("--svc={}")
                self.sys = FormattedParameter("--sys={}")

        class ListContainersSubCommand(CommonPoolSubCommand):
            """Defines an object for the daos pool list-containers command."""

            def __init__(self):
                """Create a daos pool list-containers command object."""
                super(
                    DaosCommand.PoolSubCommand.ListContainersSubCommand,
                    self).__init__("list-containers")

        class QuerySubCommand(CommonPoolSubCommand):
            """Defines an object for the daos pool query command."""

            def __init__(self):
                """Create a daos pool query command object."""
                super(
                    DaosCommand.PoolSubCommand.QuerySubCommand, self).__init__(
                        "query")

        class StatSubCommand(CommonPoolSubCommand):
            """Defines an object for the daos pool stat command."""

            def __init__(self):
                """Create a daos pool stat command object."""
                super(
                    DaosCommand.PoolSubCommand.StatSubCommand, self).__init__(
                        "stat")

        class ListAttrsSubCommand(CommonPoolSubCommand):
            """Defines an object for the daos pool list-attr command."""

            def __init__(self):
                """Create a daos pool list-attr command object."""
                super(
                    DaosCommand.PoolSubCommand.ListAttrsSubCommand,
                    self).__init__("list-attrs")

        class GetAttrSubCommand(CommonPoolSubCommand):
            """Defines an object for the daos pool get-attr command."""

            def __init__(self):
                """Create a daos pool get-attr command object."""
                super(
                    DaosCommand.PoolSubCommand.GetAttrSubCommand,
                    self).__init__("get-attr")
                self.attr = FormattedParameter("--attr={}")

        class SetAttrSubCommand(CommonPoolSubCommand):
            """Defines an object for the daos pool set-attr command."""

            def __init__(self):
                """Create a daos pool set-attr command object."""
                super(
                    DaosCommand.PoolSubCommand.SetAttrSubCommand,
                    self).__init__("set-attr")
                self.attr = FormattedParameter("--attr={}")
                self.value = FormattedParameter("--value={}")

    class ContainerSubCommand(CommandWithSubCommand):
        """Defines an object for the daos container sub command."""

        def __init__(self):
            """Create a daos container subcommand object."""
            super(DaosCommand.ContainerSubCommand, self).__init__(
                "/run/daos/container/*", "container")

        def get_sub_command_class(self):
            # pylint: disable=redefined-variable-type
            """Get the dmg network sub command object."""
            if self.sub_command.value == "create":
                self.sub_command_class = self.CreateSubCommand()
            elif self.sub_command.value == "destroy":
                self.sub_command_class = self.DestroySubCommand()
            elif self.sub_command.value == "list-objects":
                self.sub_command_class = self.ListObjectsSubCommand()
            elif self.sub_command.value == "query":
                self.sub_command_class = self.QuerySubCommand()
            elif self.sub_command.value == "get-acl":
                self.sub_command_class = self.GetAclSubCommand()
            elif self.sub_command.value == "overwrite-acl":
                self.sub_command_class = self.OverwriteAclSubCommand()
            elif self.sub_command.value == "update-acl":
                self.sub_command_class = self.UpdateAclSubCommand()
            elif self.sub_command.value == "delete-acl":
                self.sub_command_class = self.DeleteAclSubCommand()
            elif self.sub_command.value == "stat":
                self.sub_command_class = self.StatSubCommand()
            elif self.sub_command.value == "list-attrs":
                self.sub_command_class = self.ListAttrsSubCommand()
            elif self.sub_command.value == "del-attrs":
                self.sub_command_class = self.DelAttrSubCommand()
            elif self.sub_command.value == "get-attr":
                self.sub_command_class = self.GetAttrSubCommand()
            elif self.sub_command.value == "set-attr":
                self.sub_command_class = self.SetAttrSubCommand()
            elif self.sub_command.value == "create-snap":
                self.sub_command_class = self.CreateSnapSubCommand()
            elif self.sub_command.value == "list-snaps":
                self.sub_command_class = self.ListSnapsSubCommand()
            elif self.sub_command.value == "destroy-snap":
                self.sub_command_class = self.DestroySnapSubCommand()
            elif self.sub_command.value == "rollback":
                self.sub_command_class = self.RollbackSubCommand()
            else:
                self.sub_command_class = None

        class CommonContainerSubCommand(CommandWithParameters):
            """Defines an object for the common daos container sub-command."""

            def __init__(self, sub_command):
                """Create a common daos container sub-command object.

                Args:
                    sub_command (str): sub-command name
                """
                super(
                    DaosCommand.ContainerSubCommand.CommonContainerSubCommand,
                    self).__init__(
                        "/run/daos/container/{}/*".format(sub_command),
                        sub_command)
                self.pool = FormattedParameter("--pool={}")
                self.sys_name = FormattedParameter("--sys-name={}")
                self.svc = FormattedParameter("--svc={}")
                self.cont = FormattedParameter("--cont={}")
                self.path = FormattedParameter("--path={}")

        class CreateSubCommand(CommonContainerSubCommand):
            """Defines an object for the daos container create command."""

            def __init__(self):
                """Create a daos container create command object."""
                super(
                    DaosCommand.ContainerSubCommand.CreateSubCommand,
                    self).__init__("create")
                # Additional daos container create parameters:
                #   --type=CTYPESTR
                #           container type (HDF5, POSIX)
                self.type = FormattedParameter("--type={}")
                #   --oclass=OCLSSTR
                #           container object class:
                #               S1, S2, S4, SX, RP_2G1, RP_2G2, RP_2GX, RP_3G1,
                #               RP_3G2, RP_3GX, RP_4G1, RP_4G2, RP_4GX, RP_XSF,
                #               S1_ECHO, RP_2G1_ECHO, RP_3G1_ECHO, RP_4G1_ECHO,
                #               RP_3G1_SR, RP_2G1_SR, S1_SR, EC_2P1G1, EC_2P2G1,
                #               EC_8P2G1
                self.oclass = FormattedParameter("--oclass={}")
                #   --chunk_size=BYTES
                #           chunk size of files created. Supports suffixes:
                #               K (KB), M (MB), G (GB), T (TB), P (PB), E (EB)
                self.chunk_size = FormattedParameter("--chunk_size={}")
                #   --properties=<name>:<value>[,<name>:<value>,...]
                #           - supported names:
                #               label, cksum, cksum_size, srv_cksum, rf
                #           - supported values:
                #               label:      <any string>
                #               cksum:      off, crc[16,32,64], sha1
                #               cksum_size: <any size>
                #               srv_cksum:  on, off
                #               rf:         [0-4]
                self.properties = FormattedParameter("--properties={}")

        class DestroySubCommand(CommonContainerSubCommand):
            """Defines an object for the daos container destroy command."""

            def __init__(self):
                """Create a daos container destroy command object."""
                super(
                    DaosCommand.ContainerSubCommand.DestroySubCommand,
                    self).__init__("destroy")
                self.force = FormattedParameter("--force", False)

        class ListObjectsSubCommand(CommonContainerSubCommand):
            """Defines an object for the daos container list-objects command."""

            def __init__(self):
                """Create a daos container list-objects command object."""
                super(
                    DaosCommand.ContainerSubCommand.ListObjectsSubCommand,
                    self).__init__("list-objects")

        class QuerySubCommand(CommonContainerSubCommand):
            """Defines an object for the daos container query command."""

            def __init__(self):
                """Create a daos container query command object."""
                super(
                    DaosCommand.ContainerSubCommand.QuerySubCommand,
                    self).__init__("query")

        class GetAclSubCommand(CommonContainerSubCommand):
            """Defines an object for the daos container get-acl command."""

            def __init__(self):
                """Create a daos container get-acl command object."""
                super(
                    DaosCommand.ContainerSubCommand.GetAclSubCommand,
                    self).__init__("get-acl")
                self.outfile = FormattedParameter("--outfile={}")
                self.verbose = FormattedParameter("--verbose", False)

        class OverwriteAclSubCommand(CommonContainerSubCommand):
            """Defines an object for the daos container overwrite-acl cmd."""

            def __init__(self):
                """Create a daos container overwrite-acl command object."""
                super(
                    DaosCommand.ContainerSubCommand.OverwriteAclSubCommand,
                    self).__init__("overwrite-acl")
                self.acl_file = FormattedParameter("--acl-file={}")

        class UpdateAclSubCommand(CommonContainerSubCommand):
            """Defines an object for the daos container update-acl command."""

            def __init__(self):
                """Create a daos container update-acl command object."""
                super(
                    DaosCommand.ContainerSubCommand.UpdateAclSubCommand,
                    self).__init__("update-acl")
                self.acl_file = FormattedParameter("--acl-file={}")
                self.entry = FormattedParameter("--entry={}")

        class DeleteAclSubCommand(CommonContainerSubCommand):
            """Defines an object for the daos container delete-acl command."""

            def __init__(self):
                """Create a daos container delete-acl command object."""
                super(
                    DaosCommand.ContainerSubCommand.DeleteAclSubCommand,
                    self).__init__("delete-acl")
                self.principal = FormattedParameter("--principal={}")

        class StatSubCommand(CommonContainerSubCommand):
            """Defines an object for the daos container stat command."""

            def __init__(self):
                """Create a daos container stat command object."""
                super(
                    DaosCommand.ContainerSubCommand.StatSubCommand,
                    self).__init__("stat")

        class ListAttrsSubCommand(CommonContainerSubCommand):
            """Defines an object for the daos container list-attrs command."""

            def __init__(self):
                """Create a daos container list-attrs command object."""
                super(
                    DaosCommand.ContainerSubCommand.ListAttrsSubCommand,
                    self).__init__("list-attrs")

        class DelAttrSubCommand(CommonContainerSubCommand):
            """Defines an object for the daos container del-attrs command."""

            def __init__(self):
                """Create a daos container del-attrs command object."""
                super(
                    DaosCommand.ContainerSubCommand.DelAttrSubCommand,
                    self).__init__("del-attrs")
                self.attr = FormattedParameter("--attr={}")

        class GetAttrSubCommand(CommonContainerSubCommand):
            """Defines an object for the daos container get-attr command."""

            def __init__(self):
                """Create a daos container get-attr command object."""
                super(
                    DaosCommand.ContainerSubCommand.GetAttrSubCommand,
                    self).__init__("get-attr")
                self.attr = FormattedParameter("--attr={}")

        class SetAttrSubCommand(CommonContainerSubCommand):
            """Defines an object for the daos container set-attr command."""

            def __init__(self):
                """Create a daos container set-attr command object."""
                super(
                    DaosCommand.ContainerSubCommand.SetAttrSubCommand,
                    self).__init__("set-attr")
                self.attr = FormattedParameter("--attr={}")
                self.value = FormattedParameter("--value={}")

        class CreateSnapSubCommand(CommonContainerSubCommand):
            """Defines an object for the daos container create-snap command."""

            def __init__(self):
                """Create a daos container create-snap command object."""
                super(
                    DaosCommand.ContainerSubCommand.CreateSnapSubCommand,
                    self).__init__("create-snap")
                self.snap = FormattedParameter("--snap={}")

        class ListSnapsSubCommand(CommonContainerSubCommand):
            """Defines an object for the daos container list-snaps command."""

            def __init__(self):
                """Create a daos container list-snaps command object."""
                super(
                    DaosCommand.ContainerSubCommand.ListSnapsSubCommand,
                    self).__init__("list-snaps")

        class DestroySnapSubCommand(CommonContainerSubCommand):
            """Defines an object for the daos container destroy-snap command."""

            def __init__(self):
                """Create a daos container destroy-snap command object."""
                super(
                    DaosCommand.ContainerSubCommand.DestroySnapSubCommand,
                    self).__init__("destroy-snap")
                self.snap = FormattedParameter("--snap={}")
                self.epc = FormattedParameter("--epc={}")
                self.eprange = FormattedParameter("--eprange={}")

        class RollbackSubCommand(CommonContainerSubCommand):
            """Defines an object for the daos container rollback command."""

            def __init__(self):
                """Create a daos container rollback command object."""
                super(
                    DaosCommand.ContainerSubCommand.RollbackSubCommand,
                    self).__init__("rollback")
                self.snap = FormattedParameter("--snap={}")
                self.epc = FormattedParameter("--epc={}")

    class ObjectSubCommand(CommandWithSubCommand):
        """Defines an object for the daos object sub command."""

        def __init__(self):
            """Create a daos object subcommand object."""
            super(DaosCommand.ObjectSubCommand, self).__init__(
                "/run/daos/object/*", "object")

        def get_sub_command_class(self):
            # pylint: disable=redefined-variable-type
            """Get the dmg network sub command object."""
            if self.sub_command.value == "query":
                self.sub_command_class = self.QuerySubCommand()
            elif self.sub_command.value == "list-keys":
                self.sub_command_class = self.ListKeysSubCommand()
            elif self.sub_command.value == "dump":
                self.sub_command_class = self.DumpSubCommand()
            else:
                self.sub_command_class = None

        class CommonObjectSubCommand(CommandWithParameters):
            """Defines an object for the common daos object sub-command."""

            def __init__(self, sub_command):
                """Create a common daos object sub-command object.

                Args:
                    sub_command (str): sub-command name
                """
                super(
                    DaosCommand.ObjectSubCommand.CommonObjectSubCommand,
                    self).__init__(
                        "/run/daos/object/{}/*".format(sub_command),
                        sub_command)
                self.pool = FormattedParameter("--pool={}")
                self.sys_name = FormattedParameter("--sys-name={}")
                self.svc = FormattedParameter("--svc={}")
                self.cont = FormattedParameter("--cont={}")
                self.oid = FormattedParameter("--oid={}")

        class QuerySubCommand(CommonObjectSubCommand):
            """Defines an object for the daos object query command."""

            def __init__(self):
                """Create a daos object query command object."""
                super(
                    DaosCommand.ObjectSubCommand.QuerySubCommand,
                    self).__init__("query")

        class ListKeysSubCommand(CommonObjectSubCommand):
            """Defines an object for the daos object list-keys command."""

            def __init__(self):
                """Create a daos object list-keys command object."""
                super(
                    DaosCommand.ObjectSubCommand.ListKeysSubCommand,
                    self).__init__("list-keys")

        class DumpSubCommand(CommonObjectSubCommand):
            """Defines an object for the daos object dump command."""

            def __init__(self):
                """Create a daos object dump command object."""
                super(
                    DaosCommand.ObjectSubCommand.DumpSubCommand,
                    self).__init__("dump")

    def _get_result(self):
        """Get the result from running the configured daos command.

        Returns:
            CmdResult: an avocado CmdResult object containing the daos command
                information, e.g. exit status, stdout, stderr, etc.

        Raises:
            CommandFailure: if the daos command fails.

        """
        result = None
        try:
            result = self.run()
        except CommandFailure as error:
            raise CommandFailure("<daos> command failed: {}".format(error))

        return result

    def pool_query(self, pool, sys_name=None, svc=None, sys=None):
        """Query a pool.

        Args:
            pool (str): pool UUID
            sys_name (str, optional): DAOS system name context for servers.
                Defaults to None.
            svc (str, optional): the pool service replicas, e.g. '1,2,3'.
                Defaults to None.
            sys (str, optional): [description]. Defaults to None.

        Returns:
            CmdResult: Object that contains exit status, stdout, and other
                information.

        Raises:
            CommandFailure: if the daos pool query command fails.

        """
        self.set_sub_command("pool")
        self.sub_command_class.set_sub_command("query")
        self.sub_command_class.sub_command_class.pool.value = pool
        self.sub_command_class.sub_command_class.sys_name.value = sys_name
        self.sub_command_class.sub_command_class.svc.value = svc
        self.sub_command_class.sub_command_class.sys.value = sys
        return self._get_result()

    def container_create(self, pool, sys_name=None, svc=None, cont=None,
                         path=None, cont_type=None, oclass=None,
                         chunk_size=None, properties=None):
        """Create a container.

        Args:
            pool (str): UUID of the pool in which to create the container
            sys_name (str, optional):  DAOS system name context for servers.
                Defaults to None.
            svc (str, optional): the pool service replicas, e.g. '1,2,3'.
                Defaults to None.
            cont (str, optional): container UUID. Defaults to None.
            path (str, optional): container namespace path. Defaults to None.
            cont_type (str, optional): the type of container to create. Defaults
                to None.
            oclass (str, optional): object class. Defaults to None.
            chunk_size (str, optional): chunk size of files created. Supports
                suffixes: K (KB), M (MB), G (GB), T (TB), P (PB), E (EB).
                Defaults to None.
            properties (str, optional): String of comma-separated <name>:<value>
                pairs defining the container properties. Defaults to None

        Returns:
            CmdResult: Object that contains exit status, stdout, and other
                information.

        Raises:
            CommandFailure: if the daos container create command fails.

        """
        self.set_sub_command("container")
        self.sub_command_class.set_sub_command("create")
        self.sub_command_class.sub_command_class.pool.value = pool
        self.sub_command_class.sub_command_class.sys_name.value = sys_name
        self.sub_command_class.sub_command_class.svc.value = svc
        self.sub_command_class.sub_command_class.cont.value = cont
        self.sub_command_class.sub_command_class.path.value = path
        self.sub_command_class.sub_command_class.type.value = cont_type
        self.sub_command_class.sub_command_class.oclass.value = oclass
        self.sub_command_class.sub_command_class.chunk_size.value = chunk_size
        self.sub_command_class.sub_command_class.properties.value = properties
        return self._get_result()

    def container_destroy(self, pool, svc, cont, force=None, sys_name=None):
        """Destroy a container.

        Args:
            pool (str): UUID of the pool in which to create the container
            svc (str): the pool service replicas, e.g. '1,2,3'.
            cont (str): container UUID.
            force (bool, optional): Force the container destroy. Defaults to
                None.
            sys_name (str, optional):  DAOS system name context for servers.
                Defaults to None.

        Returns:
            CmdResult: Object that contains exit status, stdout, and other
                information.

        Raises:
            CommandFailure: if the daos container destroy command fails.

        """
        self.set_sub_command("container")
        self.sub_command_class.set_sub_command("destroy")
        self.sub_command_class.sub_command_class.pool.value = pool
        self.sub_command_class.sub_command_class.sys_name.value = sys_name
        self.sub_command_class.sub_command_class.svc.value = svc
        self.sub_command_class.sub_command_class.cont.value = cont
        self.sub_command_class.sub_command_class.force.value = force
        return self._get_result()

    def pool_list_cont(self, pool, svc, sys_name=None):
        """List containers in the given pool.

        Args:
            pool (String): Pool UUID
            svc (String, optional): Service replicas. If there are multiple,
                numbers must be separated by comma like 1,2,3
            sys_name (String, optional): System name. Defaults to None.

        Returns:
            CmdResult: Object that contains exit status, stdout, and other
                information.

        Raises:
            CommandFailure: if the daos pool query command fails.

        """
        self.set_sub_command("pool")
        self.sub_command_class.set_sub_command("list-containers")
        self.sub_command_class.sub_command_class.pool.value = pool
        self.sub_command_class.sub_command_class.svc.value = svc
        self.sub_command_class.sub_command_class.sys_name.value = sys_name
        return self._get_result()

    def pool_set_attr(self, pool, attr, value, svc):
        """Set pool attribute.

        Args:
            pool (String): Pool UUID.
            attr (String): Attribute name.
            value (String): Attribute value
            svc (String): Service replicas.

        Returns:
            CmdResult: Object that contains exit status, stdout, and other
                information.

        Raises:
<<<<<<< HEAD
            CommandFailure: if the daos pool query command fails.
=======
            CommandFailure: if the doas pool query command fails.

>>>>>>> 59ed262c
        """
        self.set_sub_command("pool")
        self.sub_command_class.set_sub_command("set-attr")
        self.sub_command_class.sub_command_class.pool.value = pool
        self.sub_command_class.sub_command_class.attr.value = attr
        self.sub_command_class.sub_command_class.value.value = value
        self.sub_command_class.sub_command_class.svc.value = svc
        return self._get_result()

    def pool_get_attr(self, pool, attr, svc):
        """Set pool attribute.

        Args:
            pool (String): Pool UUID.
            attr (String): Pool UUID.
            svc (String): Service replicas.

        Returns:
            CmdResult: Object that contains exit status, stdout, and other
                information.

        Raises:
<<<<<<< HEAD
            CommandFailure: if the daos pool query command fails.
=======
            CommandFailure: if the doas pool query command fails.

>>>>>>> 59ed262c
        """
        self.set_sub_command("pool")
        self.sub_command_class.set_sub_command("get-attr")
        self.sub_command_class.sub_command_class.pool.value = pool
        self.sub_command_class.sub_command_class.attr.value = attr
        self.sub_command_class.sub_command_class.svc.value = svc
        return self._get_result()

    def pool_list_attrs(self, pool, svc):
        """List pool attributes.

        Args:
            pool (String): Pool UUID.
            svc (String): Service replicas.

        Returns:
            CmdResult: Object that contains exit status, stdout, and other
                information.

        Raises:
<<<<<<< HEAD
            CommandFailure: if the daos pool query command fails.
=======
            CommandFailure: if the doas pool query command fails.

>>>>>>> 59ed262c
        """
        self.set_sub_command("pool")
        self.sub_command_class.set_sub_command("list-attrs")
        self.sub_command_class.sub_command_class.pool.value = pool
        self.sub_command_class.sub_command_class.svc.value = svc
        return self._get_result()<|MERGE_RESOLUTION|>--- conflicted
+++ resolved
@@ -675,12 +675,7 @@
                 information.
 
         Raises:
-<<<<<<< HEAD
             CommandFailure: if the daos pool query command fails.
-=======
-            CommandFailure: if the doas pool query command fails.
-
->>>>>>> 59ed262c
         """
         self.set_sub_command("pool")
         self.sub_command_class.set_sub_command("set-attr")
@@ -703,12 +698,7 @@
                 information.
 
         Raises:
-<<<<<<< HEAD
             CommandFailure: if the daos pool query command fails.
-=======
-            CommandFailure: if the doas pool query command fails.
-
->>>>>>> 59ed262c
         """
         self.set_sub_command("pool")
         self.sub_command_class.set_sub_command("get-attr")
@@ -729,12 +719,7 @@
                 information.
 
         Raises:
-<<<<<<< HEAD
             CommandFailure: if the daos pool query command fails.
-=======
-            CommandFailure: if the doas pool query command fails.
-
->>>>>>> 59ed262c
         """
         self.set_sub_command("pool")
         self.sub_command_class.set_sub_command("list-attrs")
