--- conflicted
+++ resolved
@@ -42,15 +42,9 @@
 	}
 	w := txtfmt.NewErrWriter(out)
 
-<<<<<<< HEAD
-	// Maintain output compatibility with the `daos pool query` output.
-	fmt.Fprintf(w, "Pool %s, ntarget=%d, disabled=%d\n",
-		pqr.UUID, pqr.TotalTargets, pqr.DisabledTargets)
-=======
 	// Maintain output compability with the `daos pool query` output.
 	fmt.Fprintf(w, "Pool %s, ntarget=%d, disabled=%d, leader=%d, version=%d\n",
 		pqr.UUID, pqr.TotalTargets, pqr.DisabledTargets, pqr.Leader, pqr.Version)
->>>>>>> 7eab0f71
 	fmt.Fprintln(w, "Pool space info:")
 	fmt.Fprintf(w, "- Target(VOS) count:%d\n", pqr.ActiveTargets)
 	if pqr.Scm != nil {
