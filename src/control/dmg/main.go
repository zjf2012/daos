//
// (C) Copyright 2018-2019 Intel Corporation.
//
// Licensed under the Apache License, Version 2.0 (the "License");
// you may not use this file except in compliance with the License.
// You may obtain a copy of the License at
//
//    http://www.apache.org/licenses/LICENSE-2.0
//
// Unless required by applicable law or agreed to in writing, software
// distributed under the License is distributed on an "AS IS" BASIS,
// WITHOUT WARRANTIES OR CONDITIONS OF ANY KIND, either express or implied.
// See the License for the specific language governing permissions and
// limitations under the License.
//
// GOVERNMENT LICENSE RIGHTS-OPEN SOURCE SOFTWARE
// The Government's rights to use, modify, reproduce, release, perform, display,
// or disclose this software are subject to the terms of the Apache License as
// provided in Contract No. 8F-30005.
// Any reproduction of computer software, computer software documentation, or
// portions thereof marked with this legend must also reproduce the markings.
//

package main

import (
	"fmt"
	"github.com/daos-stack/daos/src/control/client"
	"github.com/daos-stack/daos/src/control/log"
	flags "github.com/jessevdk/go-flags"
	"github.com/pkg/errors"
	"os"
	"strings"
)

type cliOptions struct {
<<<<<<< HEAD
	Hostlist string `short:"l" long:"hostlist" description:"comma separated list of addresses <ipv4addr/hostname:port>"`
	// TODO: implement host file parsing
	Hostfile   string  `short:"f" long:"hostfile" description:"path of hostfile specifying list of addresses <ipv4addr/hostname:port>, if specified takes preference over HostList"`
=======
	HostList string `short:"l" long:"host-list" description:"comma separated list of addresses <ipv4addr/hostname:port>"`
	// TODO: implement host file parsing
	HostFile   string  `short:"f" long:"host-file" description:"path of hostfile specifying list of addresses <ipv4addr/hostname:port>, if specified takes preference over HostList"`
>>>>>>> 87bd46e6
	ConfigPath string  `short:"o" long:"config-path" description:"Client config file path"`
	Storage    StorCmd `command:"storage" alias:"st" description:"Perform tasks related to storage attached to remote servers"`
	Service    SvcCmd  `command:"service" alias:"sv" description:"Perform distributed tasks related to DAOS system"`
	Network    NetCmd  `command:"network" alias:"n" description:"Perform tasks related to network devices attached to remote servers"`
	Pool       PoolCmd `command:"pool" alias:"p" description:"Perform tasks related to DAOS pools"`
}

var (
	opts   = new(cliOptions)
	conns  = client.NewConnect()
	config = client.NewConfiguration()
)

<<<<<<< HEAD
func connectHosts() error {

	if opts.Hostfile != "" {
		return errors.New("hostfile option not implemented")
	}

	fmt.Println(sprintConns(conns.ConnectClients(config.HostList)))
=======
// appSetup loads config file, processes cli overrides and connects clients.
func appSetup() error {
	config, err := client.ProcessConfigFile(opts.ConfigPath)
	if err != nil {
		return errors.WithMessage(err, "processing config file")
	}

	if opts.HostList != "" {
		config.HostList = strings.Split(opts.HostList, ",")
	}

	if opts.HostFile != "" {
		return errors.New("hostfile option not implemented")
	}

	ok, out := hasConns(conns.ConnectClients(config.HostList))
	if !ok {
		return errors.New(out) // no active connections
	}

	fmt.Println(out)

>>>>>>> 87bd46e6
	return nil
}

func main() {
	if dmgMain() != nil {
		os.Exit(1)
	}
}

// applyCmdLineOverrides will overwrite Configuration values with any non empty
// data provided, usually from the commandline.
func applyCmdLineOverrides(c *client.Configuration, opts *cliOptions) error {

	if len(opts.Hostlist) > 0 {
		hosts := strings.Split(opts.Hostlist, ",")
		log.Debugf("Overriding hostlist from config file with %s", hosts)
		c.HostList = hosts
	}

	return nil
}

func dmgMain() error {
	// Set default global logger for application.
	log.NewDefaultLogger(log.Debug, "", os.Stderr)

	// Parse cli args and either execute subcommand then exit or
	// drop into shell if no subcommand is specified.
	p := flags.NewParser(opts, flags.Default)
	p.SubcommandsOptional = true

	_, err := p.Parse()
	if err != nil {
		return err
	}

<<<<<<< HEAD
	// Load the configuration file using the supplied path or the default path if none provided.
	config, err = client.ProcessConfigFile(opts.ConfigPath)
	if err != nil {
		log.Errorf("An unrecoverable error occurred while processing the configuration file: %s", err)
		return err
	}

	// Override configuration with any commandline values given
	err = applyCmdLineOverrides(&config, opts)
	if err != nil {
		log.Errorf("Failed to apply command line overrides %s", err)
		return err
	}

	err = connectHosts()
	if err != nil {
		log.Errorf("unable to connect to hosts: %v", err)
		return err
=======
	// If no subcommand has been specified, interactive shell is started
	// with expected functionality (tab expansion and utility commands)
	// after parsing config/opts and setting up connections.
	if err := appSetup(); err != nil {
		fmt.Println(err.Error()) // notify of app setup errors
		fmt.Println("")
>>>>>>> 87bd46e6
	}

	shell := setupShell()
	shell.Println("DAOS Management Shell")
	shell.Run()

	return nil
}<|MERGE_RESOLUTION|>--- conflicted
+++ resolved
@@ -25,24 +25,19 @@
 
 import (
 	"fmt"
+	"os"
+	"strings"
+
 	"github.com/daos-stack/daos/src/control/client"
 	"github.com/daos-stack/daos/src/control/log"
 	flags "github.com/jessevdk/go-flags"
 	"github.com/pkg/errors"
-	"os"
-	"strings"
 )
 
 type cliOptions struct {
-<<<<<<< HEAD
-	Hostlist string `short:"l" long:"hostlist" description:"comma separated list of addresses <ipv4addr/hostname:port>"`
-	// TODO: implement host file parsing
-	Hostfile   string  `short:"f" long:"hostfile" description:"path of hostfile specifying list of addresses <ipv4addr/hostname:port>, if specified takes preference over HostList"`
-=======
 	HostList string `short:"l" long:"host-list" description:"comma separated list of addresses <ipv4addr/hostname:port>"`
 	// TODO: implement host file parsing
 	HostFile   string  `short:"f" long:"host-file" description:"path of hostfile specifying list of addresses <ipv4addr/hostname:port>, if specified takes preference over HostList"`
->>>>>>> 87bd46e6
 	ConfigPath string  `short:"o" long:"config-path" description:"Client config file path"`
 	Storage    StorCmd `command:"storage" alias:"st" description:"Perform tasks related to storage attached to remote servers"`
 	Service    SvcCmd  `command:"service" alias:"sv" description:"Perform distributed tasks related to DAOS system"`
@@ -56,15 +51,6 @@
 	config = client.NewConfiguration()
 )
 
-<<<<<<< HEAD
-func connectHosts() error {
-
-	if opts.Hostfile != "" {
-		return errors.New("hostfile option not implemented")
-	}
-
-	fmt.Println(sprintConns(conns.ConnectClients(config.HostList)))
-=======
 // appSetup loads config file, processes cli overrides and connects clients.
 func appSetup() error {
 	config, err := client.ProcessConfigFile(opts.ConfigPath)
@@ -87,7 +73,6 @@
 
 	fmt.Println(out)
 
->>>>>>> 87bd46e6
 	return nil
 }
 
@@ -95,19 +80,6 @@
 	if dmgMain() != nil {
 		os.Exit(1)
 	}
-}
-
-// applyCmdLineOverrides will overwrite Configuration values with any non empty
-// data provided, usually from the commandline.
-func applyCmdLineOverrides(c *client.Configuration, opts *cliOptions) error {
-
-	if len(opts.Hostlist) > 0 {
-		hosts := strings.Split(opts.Hostlist, ",")
-		log.Debugf("Overriding hostlist from config file with %s", hosts)
-		c.HostList = hosts
-	}
-
-	return nil
 }
 
 func dmgMain() error {
@@ -124,33 +96,12 @@
 		return err
 	}
 
-<<<<<<< HEAD
-	// Load the configuration file using the supplied path or the default path if none provided.
-	config, err = client.ProcessConfigFile(opts.ConfigPath)
-	if err != nil {
-		log.Errorf("An unrecoverable error occurred while processing the configuration file: %s", err)
-		return err
-	}
-
-	// Override configuration with any commandline values given
-	err = applyCmdLineOverrides(&config, opts)
-	if err != nil {
-		log.Errorf("Failed to apply command line overrides %s", err)
-		return err
-	}
-
-	err = connectHosts()
-	if err != nil {
-		log.Errorf("unable to connect to hosts: %v", err)
-		return err
-=======
 	// If no subcommand has been specified, interactive shell is started
 	// with expected functionality (tab expansion and utility commands)
 	// after parsing config/opts and setting up connections.
 	if err := appSetup(); err != nil {
 		fmt.Println(err.Error()) // notify of app setup errors
 		fmt.Println("")
->>>>>>> 87bd46e6
 	}
 
 	shell := setupShell()
