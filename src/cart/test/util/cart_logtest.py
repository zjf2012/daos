#!/usr/bin/env python3
# Copyright (C) 2018-2019 Intel Corporation
# All rights reserved.
#
# Redistribution and use in source and binary forms, with or without
# modification, are permitted for any purpose (including commercial purposes)
# provided that the following conditions are met:
#
# 1. Redistributions of source code must retain the above copyright notice,
#    this list of conditions, and the following disclaimer.
#
# 2. Redistributions in binary form must reproduce the above copyright notice,
#    this list of conditions, and the following disclaimer in the
#    documentation and/or materials provided with the distribution.
#
# 3. In addition, redistributions of modified forms of the source or binary
#    code must carry prominent notices stating that the original code was
#    changed and the date of the change.
#
#  4. All publications or advertising materials mentioning features or use of
#     this software are asked, but not required, to acknowledge that it was
#     developed by Intel Corporation and credit the contributors.
#
# 5. Neither the name of Intel Corporation, nor the name of any Contributor
#    may be used to endorse or promote products derived from this software
#    without specific prior written permission.
#
# THIS SOFTWARE IS PROVIDED BY THE COPYRIGHT HOLDERS AND CONTRIBUTORS "AS IS"
# AND ANY EXPRESS OR IMPLIED WARRANTIES, INCLUDING, BUT NOT LIMITED TO, THE
# IMPLIED WARRANTIES OF MERCHANTABILITY AND FITNESS FOR A PARTICULAR PURPOSE
# ARE DISCLAIMED. IN NO EVENT SHALL THE COPYRIGHT HOLDER BE LIABLE FOR ANY
# DIRECT, INDIRECT, INCIDENTAL, SPECIAL, EXEMPLARY, OR CONSEQUENTIAL DAMAGES
# (INCLUDING, BUT NOT LIMITED TO, PROCUREMENT OF SUBSTITUTE GOODS OR SERVICES;
# LOSS OF USE, DATA, OR PROFITS; OR BUSINESS INTERRUPTION) HOWEVER CAUSED AND
# ON ANY THEORY OF LIABILITY, WHETHER IN CONTRACT, STRICT LIABILITY, OR TORT
# (INCLUDING NEGLIGENCE OR OTHERWISE) ARISING IN ANY WAY OUT OF THE USE OF
# THIS SOFTWARE, EVEN IF ADVISED OF THE POSSIBILITY OF SUCH DAMAGE.
"""
This provides consistency checking for CaRT log files.
"""

import sys
import pprint
from collections import OrderedDict

import cart_logparse

class LogCheckError(Exception):
    """Error in the log parsing code"""
    def __str__(self):
        return self.__doc__

class NotAllFreed(LogCheckError):
    """Not all memory allocations freed"""

class WarningStrict(LogCheckError):
    """Error for warnings from strict files"""

class WarningMode(LogCheckError):
    """Error for warnings in strict mode"""

class ActiveDescriptors(LogCheckError):
    """Active descriptors at end of log file"""

class LogError(LogCheckError):
    """Errors detected in log file"""

WARN_FUNCTIONS = ['crt_grp_lc_addr_insert',
                  'crt_ctx_epi_abort',
                  'crt_rpc_complete',
                  'crt_req_timeout_hdlr',
                  'crt_req_hg_addr_lookup_cb',
                  'crt_progress',
                  'crt_context_timeout_check']

# Use a global variable here so show_line can remember previously reported
# error lines.
shown_logs = set()

# List of known locations where there may be a mismatch, this is a
# dict of functions, each with a unordered list of variables that are
# freed by the function.
# Typically this is where memory is allocated in one file, and freed in
# another.
mismatch_alloc_ok = {'crt_self_uri_get': ('tmp_uri'),
                     'crt_rpc_handler_common': ('rpc_priv'),
                     'crt_proc_d_iov_t': ('div->iov_buf'),
                     'grp_add_to_membs_list': ('tmp'),
                     'grp_regen_linear_list': ('tmp_ptr'),
                     'crt_proc_d_string_t': ('*data'),
                     'crt_hg_init': ('*addr'),
                     'crt_proc_d_rank_list_t': ('rank_list',
                                                'rank_list->rl_ranks'),
                     'path_gen': ('*fpath'),
                     'ds_pool_tgt_map_update': ('arg'),
                     'get_attach_info': ('reqb'),
                     'iod_fetch': ('biovs'),
                     'bio_sgl_init': ('sgl->bs_iovs'),
                     'process_credential_response': ('bytes'),
                     'pool_map_find_tgts': ('*tgt_pp'),
                     'daos_acl_dup': ('acl_copy'),
                     'dfuse_pool_lookup': ('ie', 'dfs', 'dfp'),
                     'pool_prop_read': ('prop->dpp_entries[idx].dpe_str',
                                        'prop->dpp_entries[idx].dpe_val_ptr'),
                     'cont_prop_read': ('prop->dpp_entries[idx].dpe_str',
                                        'prop->dpp_entries[idx].dpe_val_ptr'),
                     'cont_prop_default_copy': ('entry_def->dpe_str'),
                     'cont_iv_prop_g2l': ('prop_entry->dpe_str'),
                     'enum_cont_cb': ('ptr'),
                     'obj_enum_prep_sgls': ('dst_sgls[i].sg_iovs',
                                            'dst_sgls[i].sg_iovs[j].iov_buf'),
                     'notify_ready': ('reqb'),
                     'local_name_to_principal_name': ('*name'),
                     'pack_daos_response': ('body'),
                     'ds_mgmt_drpc_get_attach_info': ('body'),
                     'pool_prop_default_copy': ('entry_def->dpe_str'),
                     'pool_iv_prop_g2l': ('prop_entry->dpe_str'),
                     'daos_prop_entry_copy': ('entry_dup->dpe_str'),
                     'daos_prop_dup': ('entry_dup->dpe_str'),
                     'auth_cred_to_iov': ('packed')}

mismatch_free_ok = {'crt_finalize': ('crt_gdata.cg_addr'),
                    'crt_group_psr_set': ('uri'),
                    'crt_hdlr_uri_lookup': ('tmp_uri'),
                    'crt_rpc_priv_free': ('rpc_priv'),
                    'cont_prop_default_copy': ('entry_def->dpe_str'),
                    'ds_pool_list_cont_handler': ('cont_buf'),
                    'dtx_resync_ult': ('arg'),
                    'daos_sgl_fini': ('sgl->sg_iovs[i].iov_buf',
                                      'sgl->sg_iovs'),
                    'd_rank_list_free': ('rank_list',
                                         'rank_list->rl_ranks'),
                    'pool_prop_default_copy': ('entry_def->dpe_str'),
                    'pool_svc_store_uuid_cb': ('path'),
                    'ds_mgmt_svc_start': ('uri'),
                    'daos_acl_free': ('acl'),
                    'drpc_free': ('pointer'),
                    'pool_child_add_one': ('path'),
                    'bio_sgl_fini': ('sgl->bs_iovs'),
                    'daos_iov_free': ('iov->iov_buf'),
                    'daos_prop_entry_free_value': ('entry->dpe_str',
                                                   'entry->dpe_val_ptr'),
                    'main': ('dfs'),
                    'start_one': ('path'),
                    'pool_svc_load_uuid_cb': ('path'),
                    'ie_sclose': ('ie', 'dfs', 'dfp'),
                    'notify_ready': ('req.uri'),
                    'get_tgt_rank': ('tgts')}

memleak_ok = ['dfuse_start',
              'expand_vector',
              'd_rank_list_alloc',
              'get_tpv',
              'get_new_entry',
              'get_attach_info',
              'drpc_call_create']

EFILES = ['src/common/misc.c',
          'src/common/prop.c',
          'src/cart/crt_hg_proc.c',
          'src/security/cli_security.c',
          'src/client/dfuse/dfuse_core.c']

mismatch_alloc_seen = {}
mismatch_free_seen = {}

def show_line(line, sev, msg):
    """Output a log line in gcc error format"""

    # Only report each individual line once.

    log = "{}:{}:1: {}: {} '{}'".format(line.filename,
                                        line.lineno,
                                        sev,
                                        msg,
                                        line.get_anon_msg())
    if log in shown_logs:
        return
    print(log)
    shown_logs.add(log)

def show_bug(line, bug_id):
    """Mark output with a known bug"""
    show_line(line, 'error', 'Known bug {}'.format(bug_id))

def add_line_count_to_dict(line, target):
    """Add entry for a output line into a dict"""

    # This is used for keeping tabs on how many allocations/frees there
    # have been.
    if line.function not in target:
        target[line.function] = {}
    var = line.get_field(3).strip("':")
    if var not in target[line.function]:
        target[line.function][var] = 0
    target[line.function][var] += 1

class hwm_counter():
    """Class to track integer values, with high-water mark"""

    # Used for memory allocation sizes currently.
    def __init__(self):
        self.__val = 0
        self.__hwm = 0
        self.__acount = 0
        self.__fcount = 0

    def __str__(self):
        return "Total:{:,} HWM:{:,} {} allocations, {} frees".\
            format(self.__val,
                   self.__hwm,
                   self.__acount,
                   self.__fcount)

    def add(self, val):
        """Add a value"""
        self.__acount += 1
        if val < 0:
            return
        self.__val += val
        if self.__val > self.__hwm:
            self.__hwm = self.__val

    def subtract(self, val):
        """Subtract a value"""
        self.__fcount += 1
        if val < 0:
            return
        self.__val -= val

#pylint: disable=too-many-statements
#pylint: disable=too-many-locals
#pylint: disable=too-few-public-methods
class LogTest():
    """Log testing"""

    def __init__(self, log_iter):
        self._li = log_iter
        self.strict_functions = {}

    def set_warning_function(self, function, bug_id):
        """Register functions for known bugs

        Add a mapping from functions with errors to known bugs
        """
        self.strict_functions[function] = bug_id

    def check_log_file(self, abort_on_warning, show_memleaks=True):
        """Check a single log file for consistency"""

        for pid in self._li.get_pids():
            self._check_pid_from_log_file(pid, abort_on_warning,
                                          show_memleaks=show_memleaks)

#pylint: disable=too-many-branches,no-self-use,too-many-nested-blocks
    def _check_pid_from_log_file(self, pid, abort_on_warning,
                                 show_memleaks=True):
        """Check a pid from a single log file for consistency"""

        # Dict of active descriptors.
        active_desc = OrderedDict()
        active_desc['root'] = None

        # Dict of active RPCs
        active_rpcs = OrderedDict()

        err_count = 0
        warnings_strict = False
        warnings_mode = False

        regions = OrderedDict()
        memsize = hwm_counter()

        error_files = set()

        have_debug = False

        trace_lines = 0
        non_trace_lines = 0

        for line in self._li.new_iter(pid=pid, stateful=True):
            try:
                # Not all log lines contain a function so catch that case
                # here and do not abort.
                if line.function in self.strict_functions and \
                   line.level <= cart_logparse.LOG_LEVELS['WARN']:
                    show_line(line, 'error', 'warning in strict file')
                    show_bug(line, self.strict_functions[line.function])
                    warnings_strict = True
            except AttributeError:
                pass
            if abort_on_warning:
                if line.level <= cart_logparse.LOG_LEVELS['WARN'] and \
                   line.mask.lower() != 'hg' and \
                   line.function not in WARN_FUNCTIONS:
                    if line.rpc:
                        # Ignore the SWIM RPC opcode, as this often sends RPCs
                        # that fail during shutdown.
                        if line.rpc_opcode != '0xfe000000':
                            show_line(line, 'error', 'warning in strict mode')
                            warnings_mode = True
                    else:
                        show_line(line, 'error', 'warning in strict mode')
                        warnings_mode = True
            if line.trace:
                trace_lines += 1
                if not have_debug and \
                   line.level > cart_logparse.LOG_LEVELS['INFO']:
                    have_debug = True
                desc = line.descriptor
                if line.is_new():
                    if desc in active_desc:
                        show_line(line, 'error', 'already exists')
                        show_line(active_desc[desc], 'error',
                                  'not deregistered')
                        err_count += 1
                    if line.parent not in active_desc:
                        show_line(line, 'error', 'add with bad parent')
                        if line.parent in regions:
                            show_line(regions[line.parent], 'warning',
                                      'used as parent without registering')
                        err_count += 1
                    active_desc[desc] = line
                elif line.is_link():
                    parent = line.parent
                    if parent not in active_desc:
                        show_line(line, 'error', 'link with bad parent')
                        err_count += 1
                    desc = parent
                elif line.is_new_rpc():
                    active_rpcs[line.descriptor] = line
                if line.is_dereg():
                    if desc in active_desc:
                        del active_desc[desc]
                    else:
                        show_line(line, 'error', 'invalid desc remove')
                        err_count += 1
                elif line.is_dereg_rpc():
                    if desc in active_rpcs:
                        del active_rpcs[desc]
                    else:
                        show_line(line, 'error', 'invalid rpc remove')
                        err_count += 1
                else:
                    if desc not in active_desc and \
                       desc not in active_rpcs and \
                       have_debug and line.filename not in EFILES:

                        # There's something about this particular function
                        # that makes it very slow at logging output.
                        show_line(line, 'error', 'inactive desc')
                        if line.descriptor in regions:
                            show_line(regions[line.descriptor], 'error',
                                      'Used as descriptor without registering')
                        error_files.add(line.filename)
                        err_count += 1
            else:
                non_trace_lines += 1
                if line.is_calloc():
                    pointer = line.get_field(-1).rstrip('.')
                    if pointer in regions:
                        show_line(regions[pointer], 'error',
                                  'new allocation seen for same pointer')
                        err_count += 1
                    regions[pointer] = line
                    memsize.add(line.calloc_size())
                elif line.is_free():
                    pointer = line.get_field(-1).rstrip('.')
                    # If a pointer is freed then automatically remove the
                    # descriptor
                    if pointer in active_desc:
                        del active_desc[pointer]
                    if pointer in regions:
                        if line.mask != regions[pointer].mask:
                            fvar = line.get_field(3).strip("'")
                            afunc = regions[pointer].function
                            avar = regions[pointer].get_field(3).strip("':")
                            if line.function in mismatch_free_ok and \
                               fvar in mismatch_free_ok[line.function] and \
                               afunc in mismatch_alloc_ok and \
                               avar in mismatch_alloc_ok[afunc]:
                                pass
                            else:
                                show_line(regions[pointer], 'warning',
                                          'mask mismatch in alloc/free')
                                show_line(line, 'warning',
                                          'mask mismatch in alloc/free')
                                err_count += 1
                            add_line_count_to_dict(line, mismatch_free_seen)
                            add_line_count_to_dict(regions[pointer],
                                                   mismatch_alloc_seen)
                        if line.level != regions[pointer].level:
                            show_line(regions[pointer], 'warning',
                                      'level mismatch in alloc/free')
                            show_line(line, 'warning',
                                      'level mismatch in alloc/free')
                            err_count += 1
                        memsize.subtract(regions[pointer].calloc_size())
                        del regions[pointer]
                    elif pointer != '(nil)':
                        show_line(line, 'error', 'free of unknown memory')
                        err_count += 1
                elif line.is_realloc():
                    new_pointer = line.get_field(-3)
                    old_pointer = line.get_field(-1)[:-2].split(':')[-1]
                    if new_pointer != '(nil)' and old_pointer != '(nil)':
                        memsize.subtract(regions[old_pointer].calloc_size())
                    regions[new_pointer] = line
                    memsize.add(line.calloc_size())
                    if old_pointer not in (new_pointer, '(nil)'):
                        if old_pointer in regions:
                            del regions[old_pointer]
                        else:
                            show_line(line, 'error',
                                      'realloc of unknown memory')
                            err_count += 1

        del active_desc['root']

        if not have_debug:
            print('DEBUG not enabled, No log consistency checking possible')

        total_lines = trace_lines + non_trace_lines
        p_trace = trace_lines * 1.0 / total_lines * 100

        print("Pid {}, {} lines total, {} trace ({:.2f}%)".format(pid,
                                                                  total_lines,
                                                                  trace_lines,
                                                                  p_trace))

        print("Memsize: {}".format(memsize))

        pp = pprint.PrettyPrinter()
        if mismatch_alloc_seen:
            print('Mismatched allocations were allocated here:')
            print(pp.pformat(mismatch_alloc_seen))
        if mismatch_free_seen:
            print('Mismatched allocations were freed here:')
            print(pp.pformat(mismatch_free_seen))

        if not show_memleaks:
            return

        # Special case the fuse arg values as these are allocated by IOF
        # but freed by fuse itself.
        # Skip over CaRT issues for now to get this landed, we can enable them
        # once this is stable.
        lost_memory = False
        for (_, line) in regions.items():
            if line.function in memleak_ok:
                continue
            pointer = line.get_field(-1).rstrip('.')
            if pointer in active_desc:
                show_line(line, 'error', 'descriptor not freed')
                del active_desc[pointer]
            else:
                show_line(line, 'error', 'memory not freed')
            lost_memory = True

        if active_desc:
            for (_, line) in active_desc.items():
                show_line(line, 'error', 'desc not deregistered')
            raise ActiveDescriptors()

        if active_rpcs:
            for (_, line) in active_rpcs.items():
                show_line(line, 'error', 'rpc not deregistered')
        if error_files or err_count:
            raise LogError()
        if lost_memory:
            raise NotAllFreed()
        if warnings_strict:
            raise WarningStrict()
        if warnings_mode:
            raise WarningMode()
#pylint: enable=too-many-branches,no-self-use,too-many-nested-blocks

def trace_one_file(filename):
    """Trace a single file"""
    log_iter = cart_logparse.LogIter(filename)
    test_iter = LogTest(log_iter)
<<<<<<< HEAD
    test_iter.check_log_file(False)
=======
    test_iter.check_log_file(True)
>>>>>>> e2da1cc3

if __name__ == '__main__':
    if len(sys.argv) == 2:
        trace_one_file(sys.argv[1])<|MERGE_RESOLUTION|>--- conflicted
+++ resolved
@@ -479,11 +479,7 @@
     """Trace a single file"""
     log_iter = cart_logparse.LogIter(filename)
     test_iter = LogTest(log_iter)
-<<<<<<< HEAD
     test_iter.check_log_file(False)
-=======
-    test_iter.check_log_file(True)
->>>>>>> e2da1cc3
 
 if __name__ == '__main__':
     if len(sys.argv) == 2:
